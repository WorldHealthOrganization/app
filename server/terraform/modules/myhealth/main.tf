# MyHealth Service
#
# App Engine
# Firebase
# Networking
# Https Load Balancer
# DNS Entry

terraform {
  required_version = ">= 0.12"
}

locals {
  # We want the storage bucket to be multi-region. Lookup the location for that
  # using var.region prefix; based on current list at:
  # https://cloud.google.com/storage/docs/locations
  storage_location_prefixes = {
    "EUROPE" = "EU",
    "US"     = "US",
    "ASIA"   = "ASIA"
  }
  storage_bucket_location = lookup(local.storage_location_prefixes,
  upper(split("-", var.region)[0]), var.region)
}

provider "google" {
  version = "~> 3.46.0"
  region  = var.region
  project = var.project_id
}

provider "google-beta" {
  version = "~> 3.37.0"
  region  = var.region
  project = var.project_id
}

# Pin Hashicorp Dependencies
provider "external" {
  version = "~> 2.0.0"
}

provider "null" {
  version = "~> 3.0.0"
}

provider "random" {
  version = "~> 3.0.0"
}

# Google Project
resource "google_project" "project" {
  provider        = google-beta
  count           = var.create_project ? 1 : 0
  name            = var.project_id
  project_id      = var.project_id
  billing_account = var.billing_account
  org_id          = var.org_id
  lifecycle {
    prevent_destroy = true
  }
}

# Do `depends_on` this resource iff it requires APIs to be enabled
resource "google_project_service" "service" {
  for_each = toset([
    "appengine.googleapis.com",
    "cloudresourcemanager.googleapis.com",
    "compute.googleapis.com",
    "dns.googleapis.com",
    "firebase.googleapis.com",
  ])

  service            = each.key
  project            = var.project_id
  disable_on_destroy = false
  depends_on         = [google_project.project]
}


# Firebase
resource "google_firebase_project" "firebase" {
  provider   = google-beta
  project    = var.project_id
  depends_on = [google_project_service.service]
  # TODO: protect data
  lifecycle {
    prevent_destroy = true
  }
}

resource "google_firebase_project_location" "fireloc" {
  provider    = google-beta
  project     = var.project_id
  location_id = var.region
  depends_on  = [google_firebase_project.firebase]
}


# App Engine
resource "google_app_engine_application" "gae" {
  project       = var.project_id
  location_id   = var.region
  database_type = "CLOUD_DATASTORE_COMPATIBILITY"
  depends_on    = [google_project_service.service]
  # TODO: protect resource as it can't be recreated after being destroyed
  lifecycle {
    prevent_destroy = true
  }
}


# Logging Configuration: Ensure logs go to a regionalized location.
# See: https://cloud.google.com/logging/docs/regionalized-logs
#
# Logging Configuration 1/2: Bucket in regional location.
# Note: Requires logging.admin or cloud-platform permissions for
# terraform service account.
resource "google_logging_project_bucket_config" "regional_log_bucket" {
  project        = var.project_id # google_project.project.name
  location       = var.logs_region
  retention_days = 30
  bucket_id      = "${var.logs_region}-logs-bucket"
  depends_on     = [google_project_service.service]
}


# Logging Configuration 2/2: Set default sink to regional bucket.
# Redirects App Engine and other non-audit logs to a regional bucket.
#
# Note: Terraform does not currently handle _Default buckets well. It will fail
# on the first apply; you must then 'import' the sink into the tf state with:
# terraform import module.myhealth.google_logging_project_sink.default projects/${var.project_id}/sinks/_Default
# See: https://github.com/hashicorp/terraform-provider-google/issues/7811
resource "google_logging_project_sink" "default" {
  name = "_Default"

  destination = join("",
    ["logging.googleapis.com/",
    google_logging_project_bucket_config.regional_log_bucket.id]
  )

  unique_writer_identity = true

  # While this is the default filter, it must be re-set explicitly.
  filter = <<-endfilter
    NOT LOG_ID("cloudaudit.googleapis.com/activity") AND
    NOT LOG_ID("externalaudit.googleapis.com/activity") AND
    NOT LOG_ID("cloudaudit.googleapis.com/system_event") AND
    NOT LOG_ID("externalaudit.googleapis.com/system_event") AND
    NOT LOG_ID("cloudaudit.googleapis.com/access_transparency") AND
    NOT LOG_ID("externalaudit.googleapis.com/access_transparency")
  endfilter

  depends_on = [google_logging_project_bucket_config.regional_log_bucket]
}


# Load Balancer
module "lb" {
  source             = "../http-load-balancer"
  project_id         = var.project_id
  name               = "${var.project_id}-lb"
  url_map            = google_compute_url_map.urlmap.self_link
  create_dns_entries = var.create_dns_entry
  dns_record_ttl     = var.dns_record_ttl
  domain             = var.domain
  enable_http        = false
  depends_on         = [google_project_service.service]
}


# Url Map to map paths to backends
resource "google_compute_url_map" "urlmap" {
  project         = var.project_id
  name            = "${var.project_id}-url-map"
  description     = "URL map for ${var.project_id}"
  default_service = google_compute_backend_service.backend.self_link
  host_rule {
    hosts        = ["*"]
    path_matcher = "all"
  }
  path_matcher {
    name            = "all"
    default_service = google_compute_backend_service.backend.self_link
    path_rule {
      paths   = ["/content/*"]
      service = google_compute_backend_bucket.content.id
    }

  }
  depends_on = [google_project.project]
}


# Network Endpoint Group and App Engine Backend
resource "google_compute_region_network_endpoint_group" "neg" {
  provider              = google-beta
  name                  = "${var.project_id}-neg-appengine"
  network_endpoint_type = "SERVERLESS"
  region                = var.region
  //noinspection HCLUnknownBlockType: app_engine
  app_engine {
    service = "default"
  }
  depends_on = [google_project_service.service]
}


# Google Cloud Armor security policy.
resource "google_compute_security_policy" "policy" {
  name = "lb-security-policy"

  # IP Block list. 
  # Up to ten IP ranges can be created per rule.
  # Each rule is identified by its priority, from 1=highest to maxint32=default.
  rule {
    action   = "deny(403)"
    priority = "1000"
    match {
      versioned_expr = "SRC_IPS_V1"
      config {
        # Using an unused portion of the loopback block as a placeholder.
        # Remove it once a real set of IP Ranges are present.
        src_ip_ranges = ["127.0.0.255/32", "127.0.0.254"]
      }
    }
    description = "Deny access to specified IPs"
  }

  # The default rule at maxint32. Should not need to be changed.
  rule {
    action   = "allow"
    priority = "2147483647"
    match {
      versioned_expr = "SRC_IPS_V1"
      config {
        src_ip_ranges = ["*"]
      }
    }
    description = "default rule"
  }

  # In case this resource is renamed in Terraform, the lifecycle must be:
  #  1: Create new policy 
  #  2: Configure backend to reference it
  #  3: Delete old policy.
  # To accomplish this, it is set to create_before_destroy, 
  # then running apply twice completes the operation.
  lifecycle {
    create_before_destroy = true
  }
}


resource "google_compute_backend_service" "backend" {
  name                            = "${var.project_id}-backend-appengine"
  load_balancing_scheme           = "EXTERNAL"
  protocol                        = "HTTPS"
  session_affinity                = "CLIENT_IP"
  connection_draining_timeout_sec = 60
  enable_cdn                      = true
  cdn_policy {
    signed_url_cache_max_age_sec = 3600
  }
  security_policy = google_compute_security_policy.policy.id
  backend {
    capacity_scaler = 1
    group           = google_compute_region_network_endpoint_group.neg.id
  }
  # TODO: figure out what health checks are possible
  health_checks = null
  depends_on    = [google_project.project]
}


# Google Cloud bucket for static content assets.
resource "google_storage_bucket" "content" {
  # While the bucket name is in a flat global namespace, this pattern has 
  # been available so far for all appids in use.
  name     = "${var.project_id}-static-content"
<<<<<<< HEAD
  location = local.storage_bucket_location
=======
  location = var.region
>>>>>>> 58fddc6d

  # There should be no need for per-object ACLs with this bucket.
  uniform_bucket_level_access = true

  # Prevent Terraform from destroying the bucket if any content is present.
  force_destroy = false
}

# Object are all world-readable. Set using the simplest mechanism.
resource "google_storage_bucket_iam_binding" "binding" {
  bucket = google_storage_bucket.content.name
  role   = "roles/storage.objectViewer"
  members = [
    "allUsers",
  ]
<<<<<<< HEAD
  depends_on = [google_storage_bucket.content]
=======
>>>>>>> 58fddc6d
}

# Routing
resource "google_compute_backend_bucket" "content" {
  name        = "static-content-backend-bucket"
  bucket_name = google_storage_bucket.content.name
  enable_cdn  = true
}<|MERGE_RESOLUTION|>--- conflicted
+++ resolved
@@ -279,11 +279,7 @@
   # While the bucket name is in a flat global namespace, this pattern has 
   # been available so far for all appids in use.
   name     = "${var.project_id}-static-content"
-<<<<<<< HEAD
-  location = local.storage_bucket_location
-=======
   location = var.region
->>>>>>> 58fddc6d
 
   # There should be no need for per-object ACLs with this bucket.
   uniform_bucket_level_access = true
@@ -299,10 +295,7 @@
   members = [
     "allUsers",
   ]
-<<<<<<< HEAD
   depends_on = [google_storage_bucket.content]
-=======
->>>>>>> 58fddc6d
 }
 
 # Routing
