--- conflicted
+++ resolved
@@ -35,11 +35,8 @@
   - Guido Rosso
   - Luigi Rosso
   - Kristina Plummer
-<<<<<<< HEAD
   - Britannio Jarrett
-=======
   - Kieran Uddin
->>>>>>> 3ac9fc0e
   
 # Add yourself here when you first submit a contribution.
 
