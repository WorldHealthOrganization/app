team:
  - Peter Singer
  - Ray Chambers
  - Sameer Pujari
  - Daniel Kraft
  - Bruno Bowden
  - Dean Hachamovitch
  - Leerom Segal
  - Ramesh Raskar
  - Dan Drexler
  - Ari Schaefer
  - Lori Grant
  - Gautam Gulati
  - Alfred Whitehead
  - Prageeth Jayathissa
  - Advay Mengle
  - Sam Mousa
  - Pat Niemeyer
  - Mark Graves, Jr
  - Hunter Spinks
  - Bob Lee
  - Simon Sturmer
  - Yosua Ian Sebastian
  - Ashwin Ramaswami
  - Benjamin Swerdlow
  - Jason Telanoff
<<<<<<< HEAD
  - creativecreatorormaybenot
=======
  - Dan Field
>>>>>>> ed208d87
# Add yourself here when you first submit a contribution.

# TODO: Pre-launch, review above list to add in the full team that doesn't make git commits!

# TODO: Add businesses supporting us with donated resources.
supporters: []<|MERGE_RESOLUTION|>--- conflicted
+++ resolved
@@ -24,11 +24,9 @@
   - Ashwin Ramaswami
   - Benjamin Swerdlow
   - Jason Telanoff
-<<<<<<< HEAD
   - creativecreatorormaybenot
-=======
   - Dan Field
->>>>>>> ed208d87
+
 # Add yourself here when you first submit a contribution.
 
 # TODO: Pre-launch, review above list to add in the full team that doesn't make git commits!
