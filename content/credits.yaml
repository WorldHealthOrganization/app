--- conflicted
+++ resolved
@@ -48,11 +48,8 @@
   - Chris Hosmer
   - Vivian Cromwell
   - Shilpa Apte
-<<<<<<< HEAD
   - Chris Grey
-=======
   - Manoj Narayan Bisarahalli
->>>>>>> ea368d2a
   - Ursula Zhao
   - Evan Pye
   - Moosphon
