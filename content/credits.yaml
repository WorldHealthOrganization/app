--- conflicted
+++ resolved
@@ -58,11 +58,8 @@
   - Dana Stoica
   - Marc Quebrar Tan
   - Jaime Blasco
-<<<<<<< HEAD
+  - Maxime Cheminade
   - Ritik Harchani
-=======
-  - Maxime Cheminade
->>>>>>> 1d03b219
 
 # Add yourself here when you first submit a contribution.
 
