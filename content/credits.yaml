--- conflicted
+++ resolved
@@ -27,12 +27,9 @@
   - Ayush Bherwani
   - creativecreatorormaybenot
   - Dan Field
-<<<<<<< HEAD
+  - Devon Carew
   - Kohei Kanagu
-=======
-  - Devon Carew
 
->>>>>>> 9c9be35e
 # Add yourself here when you first submit a contribution.
 
 # TODO: Pre-launch, review above list to add in the full team that doesn't make git commits!
