--- conflicted
+++ resolved
@@ -52,11 +52,8 @@
   - Ursula Zhao
   - Evan Pye
   - Moosphon
-<<<<<<< HEAD
+  - Pieter Otten
 
-=======
-  - Pieter Otten
->>>>>>> baf4ad78
 # Add yourself here when you first submit a contribution.
 
 # TODO: Pre-launch, review above list to add in the full team that doesn't make git commits!
