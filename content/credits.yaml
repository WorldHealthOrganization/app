team:
  - Peter Singer
  - Ray Chambers
  - Sameer Pujari
  - Daniel Kraft
  - Bruno Bowden
  - Dean Hachamovitch
  - Leerom Segal
  - Ramesh Raskar
  - Dan Drexler
  - Ari Schaefer
  - Lori Grant
  - Gautam Gulati
  - Alfred Whitehead
  - Prageeth Jayathissa
  - Advay Mengle
  - Sam Mousa
  - Pat Niemeyer
  - Mark Graves, Jr
  - Hunter Spinks
  - Bob Lee
  - Simon Sturmer
  - Yosua Ian Sebastian
  - Ashwin Ramaswami
  - Benjamin Swerdlow
  - Jason Telanoff
  - Ayush Bherwani
  - creativecreatorormaybenot
  - Dan Field
  - Daniel Timbrell
  - Devon Carew
  - Clement Mouchet
  - Juan Carlos Cruz Santana
  - Matt Sullivan
  - Guido Rosso
  - Luigi Rosso
  - Kristina Plummer
  - Britannio Jarrett
  - Kieran Uddin
<<<<<<< HEAD
  - Dhruvil Patel
=======
  - Amanda Lin
  - Angela Yeung
  - Karen Wong
  - Aishwarya Vardhana
  - Alex Hays
  - David Kaneda
  - Diana Alayon
  - Graeme Fordyce
  - Kellie Menendez
  - Kristina Plummer
  - Spencer Gabor
  - Chris Hosmer
  - Vivian Cromwell
  - Shilpa Apte
>>>>>>> 14cad862
  
# Add yourself here when you first submit a contribution.

# TODO: Pre-launch, review above list to add in the full team that doesn't make git commits!

# TODO: Add businesses supporting us with donated resources.
supporters: []<|MERGE_RESOLUTION|>--- conflicted
+++ resolved
@@ -37,9 +37,7 @@
   - Kristina Plummer
   - Britannio Jarrett
   - Kieran Uddin
-<<<<<<< HEAD
   - Dhruvil Patel
-=======
   - Amanda Lin
   - Angela Yeung
   - Karen Wong
@@ -54,7 +52,6 @@
   - Chris Hosmer
   - Vivian Cromwell
   - Shilpa Apte
->>>>>>> 14cad862
   
 # Add yourself here when you first submit a contribution.
 
