team:
  - Peter Singer
  - Ray Chambers
  - Sameer Pujari
  - Daniel Kraft
  - Bruno Bowden
  - Dean Hachamovitch
  - Leerom Segal
  - Ramesh Raskar
  - Dan Drexler
  - Ari Schaefer
  - Lori Grant
  - Gautam Gulati
  - Alfred Whitehead
  - Prageeth Jayathissa
  - Advay Mengle
  - Sam Mousa
  - Pat Niemeyer
  - Mark Graves, Jr
  - Hunter Spinks
  - Bob Lee
  - Simon Sturmer
  - Yosua Ian Sebastian
  - Ashwin Ramaswami
  - Benjamin Swerdlow
  - Jason Telanoff
<<<<<<< HEAD
  - Britannio Jarrett
=======
  - Ayush Bherwani
  - creativecreatorormaybenot
  - Dan Field
  - Daniel Timbrell
  - Devon Carew
>>>>>>> 5d6ac839
# Add yourself here when you first submit a contribution.

# TODO: Pre-launch, review above list to add in the full team that doesn't make git commits!

# TODO: Add businesses supporting us with donated resources.
supporters: []<|MERGE_RESOLUTION|>--- conflicted
+++ resolved
@@ -24,15 +24,12 @@
   - Ashwin Ramaswami
   - Benjamin Swerdlow
   - Jason Telanoff
-<<<<<<< HEAD
   - Britannio Jarrett
-=======
   - Ayush Bherwani
   - creativecreatorormaybenot
   - Dan Field
   - Daniel Timbrell
   - Devon Carew
->>>>>>> 5d6ac839
 # Add yourself here when you first submit a contribution.
 
 # TODO: Pre-launch, review above list to add in the full team that doesn't make git commits!
