--- conflicted
+++ resolved
@@ -53,12 +53,9 @@
   - Ursula Zhao
   - Evan Pye
   - Moosphon
-<<<<<<< HEAD
-=======
   - Pieter Otten
   - Kerry Owens
   - Dana Stoica
->>>>>>> e8271638
 
 # Add yourself here when you first submit a contribution.
 
