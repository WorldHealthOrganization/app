--- conflicted
+++ resolved
@@ -26,19 +26,13 @@
   - Daniel Timbrell
   - Devon Carew
   - Clement Mouchet
-<<<<<<< HEAD
   - Yohanan Baruchel
-=======
   - Shivam Singhania
->>>>>>> 3738a45d
   - Juan Carlos Cruz Santana
   - Matt Sullivan
   - Guido Rosso
   - Luigi Rosso
   - Kristina Plummer
-<<<<<<< HEAD
-
-=======
   - Britannio Jarrett
   - Kieran Uddin
   - Dhruvil Patel
@@ -58,7 +52,7 @@
   - Ursula Zhao
   - Evan Pye
   - Moosphon
->>>>>>> 3738a45d
+
 # Add yourself here when you first submit a contribution.
 
 # TODO: Pre-launch, review above list to add in the full team that doesn't make git commits!
