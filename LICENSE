The WHO visual identity assets in identity/, including but not limited to the
WHO Logo and Emblem, are not licensed under the MIT License and are instead
subject to the policies at
https://www.who.int/about/who-we-are/publishing-policies/copyright
and
https://www.who.int/about/who-we-are/publishing-policies/logo .

MIT License

Copyright (c) 2020 World Health Organization

Permission is hereby granted, free of charge, to any person obtaining a copy
of this software and associated documentation files (the "Software"), to deal
in the Software without restriction, including without limitation the rights
to use, copy, modify, merge, publish, distribute, sublicense, and/or sell
copies of the Software, and to permit persons to whom the Software is
furnished to do so, subject to the following conditions:

The above copyright notice and this permission notice shall be included in all
copies or substantial portions of the Software.

THE SOFTWARE IS PROVIDED "AS IS", WITHOUT WARRANTY OF ANY KIND, EXPRESS OR
IMPLIED, INCLUDING BUT NOT LIMITED TO THE WARRANTIES OF MERCHANTABILITY,
FITNESS FOR A PARTICULAR PURPOSE AND NONINFRINGEMENT. IN NO EVENT SHALL THE
AUTHORS OR COPYRIGHT HOLDERS BE LIABLE FOR ANY CLAIM, DAMAGES OR OTHER
LIABILITY, WHETHER IN AN ACTION OF CONTRACT, TORT OR OTHERWISE, ARISING FROM,
OUT OF OR IN CONNECTION WITH THE SOFTWARE OR THE USE OR OTHER DEALINGS IN THE
SOFTWARE.

Contibuting Authors:
Advay Mengle
Sam Mousa
Pat Niemeyer
Mark Graves, Jr
<<<<<<< HEAD
Hunter Spinks
Bob Lee
=======
Prageeth Jayathissa
Hunter Spinks
>>>>>>> 7b29fc35
<|MERGE_RESOLUTION|>--- conflicted
+++ resolved
@@ -32,10 +32,6 @@
 Sam Mousa
 Pat Niemeyer
 Mark Graves, Jr
-<<<<<<< HEAD
-Hunter Spinks
-Bob Lee
-=======
 Prageeth Jayathissa
 Hunter Spinks
->>>>>>> 7b29fc35
+Bob Lee