--- conflicted
+++ resolved
@@ -5,12 +5,8 @@
 import 'package:page_view_indicator/page_view_indicator.dart';
 
 class ProtectYourself extends StatelessWidget {
-  PageController pageController = new PageController();
-  final pageIndexNotifier = ValueNotifier<int>(0);
-
   @override
   Widget build(BuildContext context) {
-<<<<<<< HEAD
     return CarouselView([
       CarouselSlide("assets/washHands.png",
           AppLocalizations.of(context).translate("washHands"), context),
@@ -29,60 +25,6 @@
       CarouselSlide("assets/distance.png",
           AppLocalizations.of(context).translate("seekMedicalCare"), context),
     ]);
-=======
-    return PageScaffold(
-      Container(
-        height: MediaQuery.of(context).size.height / 2,
-        child: Stack(
-          children: <Widget>[
-            PageView(
-              controller: pageController,
-              onPageChanged: (index) => pageIndexNotifier.value = index,
-              children: <Widget>[
-                slide(
-                    "assets/washHands.png",
-                    AppLocalizations.of(context).translate("washHands"),
-                    context,
-                    0),
-                slide(
-                    "assets/cough.png",
-                    AppLocalizations.of(context)
-                        .translate("cougningAndSneezing"),
-                    context,
-                    1),
-                slide(
-                    "assets/cough.png",
-                    AppLocalizations.of(context).translate("throwAwayTissue"),
-                    context,
-                    2),
-                slide(
-                    "assets/washHands.png",
-                    AppLocalizations.of(context)
-                        .translate("washHandsFrequently"),
-                    context,
-                    3),
-                slide(
-                    "assets/distance.png",
-                    AppLocalizations.of(context).translate("socialDistancing"),
-                    context,
-                    4),
-                slide(
-                    "assets/distance.png",
-                    AppLocalizations.of(context).translate("seekMedicalCare"),
-                    context,
-                    5),
-              ],
-            ),
-            Align(
-              alignment: FractionalOffset.bottomCenter,
-              child: Container(padding: EdgeInsets.only(bottom: 20),
-              child: pageViewIndicator()),
-            )
-          ],
-        ),
-      ),
-    );
->>>>>>> 8b932ca8
   }
 }
 
@@ -113,18 +55,33 @@
       ),
     );
   }
-<<<<<<< HEAD
 }
 
 class CarouselView extends StatelessWidget {
   List<CarouselSlide> items = [];
   CarouselView(this.items);
+
+  final pageIndexNotifier = ValueNotifier<int>(0);
+
   @override
   Widget build(BuildContext context) {
     return PageScaffold(
-         PageView(
-        children: this.items,
-=======
+      Stack(
+        children: <Widget>[
+          PageView(
+            onPageChanged: (i)=>pageIndexNotifier.value = i,
+            children: this.items,
+          ),
+          Align(
+            alignment: FractionalOffset.bottomCenter,
+            child: Container(
+                padding: EdgeInsets.only(bottom: 20),
+                child: pageViewIndicator()),
+          )
+        ],
+      ),
+    );
+  }
 
   PageViewIndicator pageViewIndicator() {
     return PageViewIndicator(
@@ -143,7 +100,6 @@
           size: 10.0,
           color: Constants.primaryColor,
         ),
->>>>>>> 8b932ca8
       ),
     );
   }
