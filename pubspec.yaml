--- conflicted
+++ resolved
@@ -17,9 +17,6 @@
     sdk: flutter
 
 flutter:
-
-
-<<<<<<< HEAD
   # The following line ensures that the Material Icons font is
   # included with your application, so that you can use the icons in
   # the material Icons class.
@@ -28,13 +25,10 @@
   # To add assets to your application, add an assets section, like this:
   assets:
     - assets/
-
   # An image asset can refer to one or more resolution-specific "variants", see
   # https://flutter.dev/assets-and-images/#resolution-aware.
-
   # For details regarding adding assets from package dependencies, see
   # https://flutter.dev/assets-and-images/#from-packages
-
   # To add custom fonts to your application, add a fonts section here,
   # in this "flutter" section. Each entry in this list should have a
   # "family" key with the font family name, and a "fonts" key with a
@@ -53,7 +47,4 @@
   #         weight: 700
   #
   # For details regarding fonts from package dependencies,
-  # see https://flutter.dev/custom-fonts/#from-packages
-=======
-  uses-material-design: true
->>>>>>> 74a3016e
+  # see https://flutter.dev/custom-fonts/#from-packages