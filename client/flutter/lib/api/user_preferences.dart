--- conflicted
+++ resolved
@@ -24,7 +24,6 @@
         .setBool(UserPreferenceKey.OnboardingCompleted.toString(), value);
   }
 
-<<<<<<< HEAD
   Future<bool> getAnalyticsEnabled() async {
     return (await SharedPreferences.getInstance())
             .getBool(UserPreferenceKey.AnalyticsEnabled.toString()) ??
@@ -40,13 +39,7 @@
     return (await SharedPreferences.getInstance())
         .setBool(UserPreferenceKey.AnalyticsEnabled.toString(), value);
   }
-}
 
-enum UserPreferenceKey {
-  OnboardingCompleted,
-  AnalyticsEnabled,
-}
-=======
   Future<String> getClientUuid() async {
     var prefs = await SharedPreferences.getInstance();
     var uuid = prefs.getString(UserPreferenceKey.ClientUUID.toString());
@@ -60,5 +53,4 @@
   }
 }
 
-enum UserPreferenceKey { OnboardingCompleted, ClientUUID }
->>>>>>> c9c405a0
+enum UserPreferenceKey { OnboardingCompleted, AnalyticsEnabled, ClientUUID }