import 'package:firebase_analytics/firebase_analytics.dart';
import 'package:shared_preferences/shared_preferences.dart';

import 'package:uuid/uuid.dart';
import 'package:uuid/uuid_util.dart';

class UserPreferences {
  static final UserPreferences _singleton = UserPreferences._internal();

  factory UserPreferences() {
    return _singleton;
  }

  UserPreferences._internal();

  /// Was the user shown the introductory pages as part of onboarding
  Future<bool> getOnboardingCompleted() async {
    return (await SharedPreferences.getInstance())
            .getBool(UserPreferenceKey.OnboardingCompleted.toString()) ??
        false;
  }

  /// Was the user shown the introductory pages as part of onboarding
  Future<bool> setOnboardingCompleted(bool value) async {
    return (await SharedPreferences.getInstance())
        .setBool(UserPreferenceKey.OnboardingCompleted.toString(), value);
  }

  Future<bool> getAnalyticsEnabled() async {
    return (await SharedPreferences.getInstance())
            .getBool(UserPreferenceKey.AnalyticsEnabled.toString()) ??
        false;
  }

  Future<bool> setAnalyticsEnabled(bool value) async {
    FirebaseAnalytics analytics = FirebaseAnalytics();
    if (!value) {
      await analytics.resetAnalyticsData();
    }
    await analytics.setAnalyticsCollectionEnabled(value);
    return (await SharedPreferences.getInstance())
        .setBool(UserPreferenceKey.AnalyticsEnabled.toString(), value);
  }

  Future<bool> getNotificationsEnabled() async {
    return (await SharedPreferences.getInstance())
            .getBool(UserPreferenceKey.NotificationsEnabled.toString()) ??
        false;
  }

  Future<bool> setNotificationsEnabled(bool value) async {
    return (await SharedPreferences.getInstance())
        .setBool(UserPreferenceKey.NotificationsEnabled.toString(), value);
  }

<<<<<<< HEAD
  Future<String> getFirebaseToken() async {
=======
  Future<String> getFCMToken() async {
>>>>>>> b71e6a24
    return (await SharedPreferences.getInstance())
        .getString(UserPreferenceKey.FirebaseToken.toString());
  }

  // Firebase
  Future<bool> setFirebaseToken(String value) async {
    return (await SharedPreferences.getInstance())
        .setString(UserPreferenceKey.FirebaseToken.toString(), value);
  }

  Future<String> getClientUuid() async {
    var prefs = await SharedPreferences.getInstance();
    var uuid = prefs.getString(UserPreferenceKey.ClientUUID.toString());

    // Create if not found
    if (uuid == null) {
      uuid = Uuid(options: {'grng': UuidUtil.cryptoRNG}).v4();
      await prefs.setString(UserPreferenceKey.ClientUUID.toString(), uuid);
    }
    return uuid;
  }
}

enum UserPreferenceKey {
  OnboardingCompleted,
  AnalyticsEnabled,
  NotificationsEnabled,
  ClientUUID,
<<<<<<< HEAD
  FirebaseToken
=======
  FCMToken
>>>>>>> b71e6a24
}<|MERGE_RESOLUTION|>--- conflicted
+++ resolved
@@ -53,11 +53,7 @@
         .setBool(UserPreferenceKey.NotificationsEnabled.toString(), value);
   }
 
-<<<<<<< HEAD
   Future<String> getFirebaseToken() async {
-=======
-  Future<String> getFCMToken() async {
->>>>>>> b71e6a24
     return (await SharedPreferences.getInstance())
         .getString(UserPreferenceKey.FirebaseToken.toString());
   }
@@ -86,9 +82,5 @@
   AnalyticsEnabled,
   NotificationsEnabled,
   ClientUUID,
-<<<<<<< HEAD
   FirebaseToken
-=======
-  FCMToken
->>>>>>> b71e6a24
 }