// DO NOT EDIT. This is code generated via package:intl/generate_localized.dart
// This is a library that provides messages for a en locale. All the
// messages from the main program should be duplicated here with the same
// function name.

// Ignore issues from commonly used lints in this file.
// ignore_for_file:unnecessary_brace_in_string_interps, unnecessary_new
// ignore_for_file:prefer_single_quotes,comment_references, directives_ordering
// ignore_for_file:annotate_overrides,prefer_generic_function_type_aliases
// ignore_for_file:unused_import, file_names

import 'package:intl/intl.dart';
import 'package:intl/message_lookup_by_library.dart';

final messages = new MessageLookup();

typedef String MessageIfAbsent(String messageStr, List<dynamic> args);

class MessageLookup extends MessageLookupByLibrary {
  String get localeName => 'en';

  final messages = _notInlinedMessages(_notInlinedMessages);
  static _notInlinedMessages(_) => <String, Function> {
    "aboutTheApp" : MessageLookupByLibrary.simpleMessage("About the App"),
    "checkYourHealth" : MessageLookupByLibrary.simpleMessage("Check your health"),
    "childDistance" : MessageLookupByLibrary.simpleMessage("Try and keep children close to their parents and family and avoid separating children and their caregivers to the extent possible. If separation occurs (e.g. hospitalization) ensure regular contact (e.g. via phone) and reassurance."),
    "childFacts" : MessageLookupByLibrary.simpleMessage("Provide facts about what has happened, explain what is going on now and give them clear information about how to reduce their risk of being infected by the disease in words that they can understand depending on their age.\nThis also includes providing information about what could happen in a reassuring way (e.g. a family member and/or the child may start not feeling well and may have to go to the hospital for some time so doctors can help them feel better)."),
    "childLove" : MessageLookupByLibrary.simpleMessage("Children need adults\' love and attention during difficult times. Give them extra time and attention.\nRemember to listen to your children, speak kindly and reassure.\nIf possible, make opportunities for the child to play and relax."),
    "childRoutines" : MessageLookupByLibrary.simpleMessage("Keep to regular routines and schedules as much as possible, or help create new ones in a new environment, including school/learning as well as time for safely playing and relaxing."),
<<<<<<< HEAD
    "childStress" : MessageLookupByLibrary.simpleMessage("Children may respond to stress in different ways such as being more clingy, anxious, withdraw, angry or agitated, bedwetting etc\nRespind to your child\'s reactions in a supportive way, listen to their concerns and give them extra love and attention."),
    "coughingAndSneezing" : MessageLookupByLibrary.simpleMessage("When coughing and sneezing cover mouth and nose with flexed elbow or tissue"),
=======
    "childStress" : MessageLookupByLibrary.simpleMessage("Children may respond to stress in different ways such as being more clingy, anxious, withdrawn, angry or agitated; by bedwetting etc.\nRespond to your child\'s reactions in a supportive way, listen to their concerns and give them extra love and attention."),
    "cougningAndSneezing" : MessageLookupByLibrary.simpleMessage("When coughing and sneezing cover mouth and nose with flexed elbow or tissue"),
>>>>>>> d729f9b8
    "feelingDistressed" : MessageLookupByLibrary.simpleMessage("Feeling Distressed?"),
    "healthCheck" : MessageLookupByLibrary.simpleMessage("Health Check"),
    "infoForEveryone" : MessageLookupByLibrary.simpleMessage("Information for Everyone"),
    "infoForParents" : MessageLookupByLibrary.simpleMessage("Information for Parents"),
    "learnMore" : MessageLookupByLibrary.simpleMessage("Learn more"),
    "localMaps" : MessageLookupByLibrary.simpleMessage("Local Maps"),
    "protectYourself" : MessageLookupByLibrary.simpleMessage("Protect yourself"),
    "seekMedicalCare" : MessageLookupByLibrary.simpleMessage("Seek medical care early if you have fever, cough, and difficulty breathing"),
    "shareTheApp" : MessageLookupByLibrary.simpleMessage("Share the App"),
    "socialDistancing" : MessageLookupByLibrary.simpleMessage("Avoid close contact and keep the physical distancing"),
    "throwAwayTissue" : MessageLookupByLibrary.simpleMessage("Throw tissues into a closed bin immediately after use"),
    "travelAdvice" : MessageLookupByLibrary.simpleMessage("Travel Advice"),
    "washHands" : MessageLookupByLibrary.simpleMessage("Wash your hands with soap and running water frequently"),
    "washHandsFrequently" : MessageLookupByLibrary.simpleMessage("Wash your hands frequently"),
    "whoMythBusters" : MessageLookupByLibrary.simpleMessage("WHO Myth-busters"),
    "worldHealthOrganization" : MessageLookupByLibrary.simpleMessage("World Health Organization")
  };
}<|MERGE_RESOLUTION|>--- conflicted
+++ resolved
@@ -27,13 +27,8 @@
     "childFacts" : MessageLookupByLibrary.simpleMessage("Provide facts about what has happened, explain what is going on now and give them clear information about how to reduce their risk of being infected by the disease in words that they can understand depending on their age.\nThis also includes providing information about what could happen in a reassuring way (e.g. a family member and/or the child may start not feeling well and may have to go to the hospital for some time so doctors can help them feel better)."),
     "childLove" : MessageLookupByLibrary.simpleMessage("Children need adults\' love and attention during difficult times. Give them extra time and attention.\nRemember to listen to your children, speak kindly and reassure.\nIf possible, make opportunities for the child to play and relax."),
     "childRoutines" : MessageLookupByLibrary.simpleMessage("Keep to regular routines and schedules as much as possible, or help create new ones in a new environment, including school/learning as well as time for safely playing and relaxing."),
-<<<<<<< HEAD
-    "childStress" : MessageLookupByLibrary.simpleMessage("Children may respond to stress in different ways such as being more clingy, anxious, withdraw, angry or agitated, bedwetting etc\nRespind to your child\'s reactions in a supportive way, listen to their concerns and give them extra love and attention."),
+    "childStress" : MessageLookupByLibrary.simpleMessage("Children may respond to stress in different ways such as being more clingy, anxious, withdrawn, angry or agitated; by bedwetting etc.\nRespond to your child\'s reactions in a supportive way, listen to their concerns and give them extra love and attention."),
     "coughingAndSneezing" : MessageLookupByLibrary.simpleMessage("When coughing and sneezing cover mouth and nose with flexed elbow or tissue"),
-=======
-    "childStress" : MessageLookupByLibrary.simpleMessage("Children may respond to stress in different ways such as being more clingy, anxious, withdrawn, angry or agitated; by bedwetting etc.\nRespond to your child\'s reactions in a supportive way, listen to their concerns and give them extra love and attention."),
-    "cougningAndSneezing" : MessageLookupByLibrary.simpleMessage("When coughing and sneezing cover mouth and nose with flexed elbow or tissue"),
->>>>>>> d729f9b8
     "feelingDistressed" : MessageLookupByLibrary.simpleMessage("Feeling Distressed?"),
     "healthCheck" : MessageLookupByLibrary.simpleMessage("Health Check"),
     "infoForEveryone" : MessageLookupByLibrary.simpleMessage("Information for Everyone"),
