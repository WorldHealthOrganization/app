// DO NOT EDIT. This is code generated via package:intl/generate_localized.dart
// This is a library that provides messages for a en locale. All the
// messages from the main program should be duplicated here with the same
// function name.

// Ignore issues from commonly used lints in this file.
// ignore_for_file:unnecessary_brace_in_string_interps, unnecessary_new
// ignore_for_file:prefer_single_quotes,comment_references, directives_ordering
// ignore_for_file:annotate_overrides,prefer_generic_function_type_aliases
// ignore_for_file:unused_import, file_names

import 'package:intl/intl.dart';
import 'package:intl/message_lookup_by_library.dart';

final messages = new MessageLookup();

typedef String MessageIfAbsent(String messageStr, List<dynamic> args);

class MessageLookup extends MessageLookupByLibrary {
  String get localeName => 'en';

  final messages = _notInlinedMessages(_notInlinedMessages);
  static _notInlinedMessages(_) => <String, Function> {
<<<<<<< HEAD
    "aboutTheApp" : MessageLookupByLibrary.simpleMessage("About the App"),
    "checkYourHealth" : MessageLookupByLibrary.simpleMessage("Check your health"),
    "childDistance" : MessageLookupByLibrary.simpleMessage("Try and keep children close to their parents and family and avoid separating children and their caregivers to the extent possible. If separation occurs (e.g. hospitalization) ensure regular contact (e.g. via phone) and reassurance."),
    "childFacts" : MessageLookupByLibrary.simpleMessage("Provide facts about what has happened, explain what is going on now and give them clear information about how to reduce their risk of being infected by the disease in words that they can understand depending on their age.\nThis also includes providing information about what could happen in a reassuring way (e.g. a family member and/or the child may start not feeling well and may have to go to the hospital for some time so doctors can help them feel better)."),
    "childLove" : MessageLookupByLibrary.simpleMessage("Children need adults\' love and attention during difficult times. Give them extra time and attention.\nRemember to listen to your children, speak kindly and reassure.\nIf possible, make opportunities for the child to play and relax."),
    "childRoutines" : MessageLookupByLibrary.simpleMessage("Keep to regular routines and schedules as much as possible, or help create new ones in a new environment, including school/learning as well as time for safely playing and relaxing."),
    "childStress" : MessageLookupByLibrary.simpleMessage("Children may respond to stress in different ways such as being more clingy, anxious, withdrawn, angry or agitated; by bedwetting etc.\nRespond to your child\'s reactions in a supportive way, listen to their concerns and give them extra love and attention."),
    "coughingAndSneezing" : MessageLookupByLibrary.simpleMessage("When coughing and sneezing cover mouth and nose with flexed elbow or tissue"),
    "feelingDistressed" : MessageLookupByLibrary.simpleMessage("Feeling Distressed?"),
    "healthCheck" : MessageLookupByLibrary.simpleMessage("Health Check"),
    "infoForEveryone" : MessageLookupByLibrary.simpleMessage("Information for Everyone"),
    "infoForParents" : MessageLookupByLibrary.simpleMessage("Information for Parents"),
    "learnMore" : MessageLookupByLibrary.simpleMessage("Learn more"),
    "localMaps" : MessageLookupByLibrary.simpleMessage("Local Maps"),
    "protectYourself" : MessageLookupByLibrary.simpleMessage("Protect yourself"),
    "seekMedicalCare" : MessageLookupByLibrary.simpleMessage("Seek medical care early if you have fever, cough, and difficulty breathing"),
    "shareTheApp" : MessageLookupByLibrary.simpleMessage("Share the App"),
    "socialDistancing" : MessageLookupByLibrary.simpleMessage("Avoid close contact and keep the physical distancing"),
    "throwAwayTissue" : MessageLookupByLibrary.simpleMessage("Throw tissues into a closed bin immediately after use"),
    "travelAdvice" : MessageLookupByLibrary.simpleMessage("Travel Advice"),
    "washHands" : MessageLookupByLibrary.simpleMessage("Wash your hands with soap and running water frequently"),
    "washHandsFrequently" : MessageLookupByLibrary.simpleMessage("Wash your hands frequently"),
    "whoMythBusters" : MessageLookupByLibrary.simpleMessage("WHO Myth-busters"),
    "worldHealthOrganization" : MessageLookupByLibrary.simpleMessage("World Health Organization")
=======
    "commonWorldHealthOrganization" : MessageLookupByLibrary.simpleMessage("World Health Organization"),
    "healthCheckTitle" : MessageLookupByLibrary.simpleMessage("Health Check"),
    "homePagePageButtonLatestNumbers" : MessageLookupByLibrary.simpleMessage("Latest \nNumbers"),
    "homePagePageButtonProtectYourself" : MessageLookupByLibrary.simpleMessage("Protect yourself"),
    "homePagePageButtonTravelAdvice" : MessageLookupByLibrary.simpleMessage("Travel Advice"),
    "homePagePageButtonWHOMythBusters" : MessageLookupByLibrary.simpleMessage("WHO Myth-busters"),
    "homePagePageButtonYourQuestionsAnswered" : MessageLookupByLibrary.simpleMessage("Your \nQuestions \nAnswered"),
    "homePagePageSliverListAboutTheApp" : MessageLookupByLibrary.simpleMessage("About the app"),
    "homePagePageSliverListAboutTheAppDialog" : MessageLookupByLibrary.simpleMessage("The official World Health Organization COVID-19 App."),
    "homePagePageSliverListProvideFeedback" : MessageLookupByLibrary.simpleMessage("Provide app feedback"),
    "homePagePageSliverListShareTheApp" : MessageLookupByLibrary.simpleMessage("Share The App"),
    "protectYourselfListOfItemsPageListItem1" : MessageLookupByLibrary.simpleMessage("Wash your hands with soap and running water frequently"),
    "protectYourselfListOfItemsPageListItem2" : MessageLookupByLibrary.simpleMessage("Avoid touching your eyes, mouth, and nose"),
    "protectYourselfListOfItemsPageListItem3" : MessageLookupByLibrary.simpleMessage("Cover your mouth and nose with your bent elbow or tissue when you cough or sneeze"),
    "protectYourselfListOfItemsPageListItem4" : MessageLookupByLibrary.simpleMessage("Avoid crowded places"),
    "protectYourselfListOfItemsPageListItem5" : MessageLookupByLibrary.simpleMessage("Stay at home if you feel unwell - even with a slight fever and cough"),
    "protectYourselfListOfItemsPageListItem6" : MessageLookupByLibrary.simpleMessage("If you have a fever, cough and difficulty breathing, seek medical care early but call by phone first!"),
    "protectYourselfListOfItemsPageListItem7" : MessageLookupByLibrary.simpleMessage("Stay aware of the latest information from WHO"),
    "travelAdviceListOfItemsPageListItem1" : MessageLookupByLibrary.simpleMessage("WHO continues to advise against the application of travel or trade restrictions to countries experiencing COVID-19 outbreaks…"),
    "travelAdviceListOfItemsPageListItem10" : MessageLookupByLibrary.simpleMessage("Only wear a mask if you are ill with COVID-19 symptoms (especially coughing) or looking after someone who may have COVID-19"),
    "travelAdviceListOfItemsPageListItem11" : MessageLookupByLibrary.simpleMessage("Travellers returning from affected areas should:"),
    "travelAdviceListOfItemsPageListItem12" : MessageLookupByLibrary.simpleMessage("Self-monitor for symptoms for 14 days and follow national protocols of receiving countries. Some countries may require returning travellers to enter quarantine"),
    "travelAdviceListOfItemsPageListItem13" : MessageLookupByLibrary.simpleMessage("Thermal scanners CAN detect if people have a fever but CANNOT detect whether or not someone has the coronavirus"),
    "travelAdviceListOfItemsPageListItem14" : MessageLookupByLibrary.simpleMessage("If symptoms occur, such as fever, or cough or difficulty breathing, travellers are advised to contact local health care providers, preferably by phone, and inform them of their symptoms and their travel history"),
    "travelAdviceListOfItemsPageListItem2" : MessageLookupByLibrary.simpleMessage("It is prudent for travellers who are sick to delay or avoid travel to affected areas, in particular for elderly travellers and people with chronic diseases or underlying health conditions…"),
    "travelAdviceListOfItemsPageListItem3" : MessageLookupByLibrary.simpleMessage("“Affected areas” are considered those countries, provinces, territories or cities experiencing ongoing transmission of COVID-19, in contrast to areas reporting only imported cases…"),
    "travelAdviceListOfItemsPageListItem4" : MessageLookupByLibrary.simpleMessage("General recommendations for all travellers include…"),
    "travelAdviceListOfItemsPageListItem5" : MessageLookupByLibrary.simpleMessage("Wash your hands frequently"),
    "travelAdviceListOfItemsPageListItem6" : MessageLookupByLibrary.simpleMessage("Avoid touching your eyes, mouth and nose"),
    "travelAdviceListOfItemsPageListItem7" : MessageLookupByLibrary.simpleMessage("Cover your mouth and nose with your bent elbow or tissue when you cough or sneeze"),
    "travelAdviceListOfItemsPageListItem8" : MessageLookupByLibrary.simpleMessage("Stay more than 1 meter (3 feet) away from a person who is sick"),
    "travelAdviceListOfItemsPageListItem9" : MessageLookupByLibrary.simpleMessage("Follow proper food hygiene practices"),
    "whoMythBustersListOfItemsPageListItem1" : MessageLookupByLibrary.simpleMessage("There is a lot of false information around. These are the facts"),
    "whoMythBustersListOfItemsPageListItem10" : MessageLookupByLibrary.simpleMessage("Thermal scanners CAN detect if people have a fever but CANNOT detect whether or not someone has the coronavirus"),
    "whoMythBustersListOfItemsPageListItem11" : MessageLookupByLibrary.simpleMessage("Spraying alcohol or chlorine all over your body WILL NOT kill viruses that have already entered your body"),
    "whoMythBustersListOfItemsPageListItem12" : MessageLookupByLibrary.simpleMessage("Vaccines against pneumonia, such as pneumococcal vaccine and Haemophilus influenzae type b (Hib) vaccine, DO NOT provide protection against the coronavirus"),
    "whoMythBustersListOfItemsPageListItem13" : MessageLookupByLibrary.simpleMessage("There is NO evidence that regularly rinsing the nose with saline has protected people from infection with the coronavirus"),
    "whoMythBustersListOfItemsPageListItem14" : MessageLookupByLibrary.simpleMessage("Garlic is healthy but there is NO evidence from the current outbreak that eating garlic has protected people from the coronavirus"),
    "whoMythBustersListOfItemsPageListItem15" : MessageLookupByLibrary.simpleMessage("Antibiotics DO NOT work against viruses, antibiotics only work against bacteria"),
    "whoMythBustersListOfItemsPageListItem16" : MessageLookupByLibrary.simpleMessage("To date, there is NO specific medicine recommended to prevent or treat the coronavirus"),
    "whoMythBustersListOfItemsPageListItem2" : MessageLookupByLibrary.simpleMessage("People of all ages CAN be infected by the coronavirus. Older people, and people with pre-existing medical conditions (such as asthma, diabetes, heart disease) appear to be more vulnerable to becoming severely ill with the virus"),
    "whoMythBustersListOfItemsPageListItem3" : MessageLookupByLibrary.simpleMessage("Cold weather and snow CANNOT kill the coronavirus"),
    "whoMythBustersListOfItemsPageListItem4" : MessageLookupByLibrary.simpleMessage("The coronavirus CAN be transmitted in areas with hot and humid climates"),
    "whoMythBustersListOfItemsPageListItem5" : MessageLookupByLibrary.simpleMessage("The coronavirus CANNOT be transmitted through mosquito bites"),
    "whoMythBustersListOfItemsPageListItem6" : MessageLookupByLibrary.simpleMessage("There is NO evidence that companion animals/pets such as dogs or cats can transmit the coronavirus"),
    "whoMythBustersListOfItemsPageListItem7" : MessageLookupByLibrary.simpleMessage("Taking a hot bath DOES NOT prevent the coronavirus"),
    "whoMythBustersListOfItemsPageListItem8" : MessageLookupByLibrary.simpleMessage("Hand dryers are NOT effective in killing the coronavirus"),
    "whoMythBustersListOfItemsPageListItem9" : MessageLookupByLibrary.simpleMessage("Ultraviolet light SHOULD NOT be used for sterilization and can cause skin irritation")
>>>>>>> 4413f59c
  };
}<|MERGE_RESOLUTION|>--- conflicted
+++ resolved
@@ -21,32 +21,6 @@
 
   final messages = _notInlinedMessages(_notInlinedMessages);
   static _notInlinedMessages(_) => <String, Function> {
-<<<<<<< HEAD
-    "aboutTheApp" : MessageLookupByLibrary.simpleMessage("About the App"),
-    "checkYourHealth" : MessageLookupByLibrary.simpleMessage("Check your health"),
-    "childDistance" : MessageLookupByLibrary.simpleMessage("Try and keep children close to their parents and family and avoid separating children and their caregivers to the extent possible. If separation occurs (e.g. hospitalization) ensure regular contact (e.g. via phone) and reassurance."),
-    "childFacts" : MessageLookupByLibrary.simpleMessage("Provide facts about what has happened, explain what is going on now and give them clear information about how to reduce their risk of being infected by the disease in words that they can understand depending on their age.\nThis also includes providing information about what could happen in a reassuring way (e.g. a family member and/or the child may start not feeling well and may have to go to the hospital for some time so doctors can help them feel better)."),
-    "childLove" : MessageLookupByLibrary.simpleMessage("Children need adults\' love and attention during difficult times. Give them extra time and attention.\nRemember to listen to your children, speak kindly and reassure.\nIf possible, make opportunities for the child to play and relax."),
-    "childRoutines" : MessageLookupByLibrary.simpleMessage("Keep to regular routines and schedules as much as possible, or help create new ones in a new environment, including school/learning as well as time for safely playing and relaxing."),
-    "childStress" : MessageLookupByLibrary.simpleMessage("Children may respond to stress in different ways such as being more clingy, anxious, withdrawn, angry or agitated; by bedwetting etc.\nRespond to your child\'s reactions in a supportive way, listen to their concerns and give them extra love and attention."),
-    "coughingAndSneezing" : MessageLookupByLibrary.simpleMessage("When coughing and sneezing cover mouth and nose with flexed elbow or tissue"),
-    "feelingDistressed" : MessageLookupByLibrary.simpleMessage("Feeling Distressed?"),
-    "healthCheck" : MessageLookupByLibrary.simpleMessage("Health Check"),
-    "infoForEveryone" : MessageLookupByLibrary.simpleMessage("Information for Everyone"),
-    "infoForParents" : MessageLookupByLibrary.simpleMessage("Information for Parents"),
-    "learnMore" : MessageLookupByLibrary.simpleMessage("Learn more"),
-    "localMaps" : MessageLookupByLibrary.simpleMessage("Local Maps"),
-    "protectYourself" : MessageLookupByLibrary.simpleMessage("Protect yourself"),
-    "seekMedicalCare" : MessageLookupByLibrary.simpleMessage("Seek medical care early if you have fever, cough, and difficulty breathing"),
-    "shareTheApp" : MessageLookupByLibrary.simpleMessage("Share the App"),
-    "socialDistancing" : MessageLookupByLibrary.simpleMessage("Avoid close contact and keep the physical distancing"),
-    "throwAwayTissue" : MessageLookupByLibrary.simpleMessage("Throw tissues into a closed bin immediately after use"),
-    "travelAdvice" : MessageLookupByLibrary.simpleMessage("Travel Advice"),
-    "washHands" : MessageLookupByLibrary.simpleMessage("Wash your hands with soap and running water frequently"),
-    "washHandsFrequently" : MessageLookupByLibrary.simpleMessage("Wash your hands frequently"),
-    "whoMythBusters" : MessageLookupByLibrary.simpleMessage("WHO Myth-busters"),
-    "worldHealthOrganization" : MessageLookupByLibrary.simpleMessage("World Health Organization")
-=======
     "commonWorldHealthOrganization" : MessageLookupByLibrary.simpleMessage("World Health Organization"),
     "healthCheckTitle" : MessageLookupByLibrary.simpleMessage("Health Check"),
     "homePagePageButtonLatestNumbers" : MessageLookupByLibrary.simpleMessage("Latest \nNumbers"),
@@ -95,6 +69,5 @@
     "whoMythBustersListOfItemsPageListItem7" : MessageLookupByLibrary.simpleMessage("Taking a hot bath DOES NOT prevent the coronavirus"),
     "whoMythBustersListOfItemsPageListItem8" : MessageLookupByLibrary.simpleMessage("Hand dryers are NOT effective in killing the coronavirus"),
     "whoMythBustersListOfItemsPageListItem9" : MessageLookupByLibrary.simpleMessage("Ultraviolet light SHOULD NOT be used for sterilization and can cause skin irritation")
->>>>>>> 4413f59c
   };
 }