--- conflicted
+++ resolved
@@ -175,11 +175,7 @@
 
   String get childStress {
     return Intl.message(
-<<<<<<< HEAD
-      'Children may respond to stress in different ways such as being more clingy, anxious, withdraw, angry or agitated, bedwetting etc\nRespond to your child\'s reactions in a supportive way, listen to their concerns and give them extra love and attention.',
-=======
       'Children may respond to stress in different ways such as being more clingy, anxious, withdrawn, angry or agitated; by bedwetting etc.\nRespond to your child\'s reactions in a supportive way, listen to their concerns and give them extra love and attention.',
->>>>>>> 4901f9d2
       name: 'childStress',
       desc: '',
       args: [],
@@ -273,11 +269,7 @@
 
   List<Locale> get supportedLocales {
     return const <Locale>[
-<<<<<<< HEAD
       Locale.fromSubtags(languageCode: 'ar'), Locale.fromSubtags(languageCode: 'en'), Locale.fromSubtags(languageCode: 'es'), Locale.fromSubtags(languageCode: 'fr'), Locale.fromSubtags(languageCode: 'ku'), Locale.fromSubtags(languageCode: 'ru'), Locale.fromSubtags(languageCode: 'zh'),
-=======
-      Locale.fromSubtags(languageCode: 'es'), Locale.fromSubtags(languageCode: 'ar'), Locale.fromSubtags(languageCode: 'zh'), Locale.fromSubtags(languageCode: 'en'), Locale.fromSubtags(languageCode: 'ru'), Locale.fromSubtags(languageCode: 'fr'),
->>>>>>> 4901f9d2
     ];
   }
 
