--- conflicted
+++ resolved
@@ -200,17 +200,10 @@
     );
   }
 
-<<<<<<< HEAD
-  String get coughingAndSneezing {
-    return Intl.message(
-      'When coughing and sneezing cover mouth and nose with flexed elbow or tissue',
-      name: 'coughingAndSneezing',
-=======
   String get travelAdviceListOfItemsPageListItem3 {
     return Intl.message(
       '“Affected areas” are considered those countries, provinces, territories or cities experiencing ongoing transmission of COVID-19, in contrast to areas reporting only imported cases…',
       name: 'travelAdviceListOfItemsPageListItem3',
->>>>>>> 4413f59c
       desc: '',
       args: [],
     );
