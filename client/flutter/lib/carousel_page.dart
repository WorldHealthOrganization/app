--- conflicted
+++ resolved
@@ -54,11 +54,7 @@
 
   final pageIndexNotifier = ValueNotifier<int>(0);
 
-<<<<<<< HEAD
-  PageController pageController = PageController();
-=======
   final PageController pageController = PageController();
->>>>>>> ab9a178e
 
   @override
   Widget build(BuildContext context) {
