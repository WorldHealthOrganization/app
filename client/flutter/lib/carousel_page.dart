import 'package:flutter/material.dart';
import 'package:WHOFlutter/constants.dart';
import 'package:WHOFlutter/page_scaffold.dart';
import 'package:flutter/rendering.dart';
import 'package:page_view_indicator/page_view_indicator.dart';

class CarouselSlide extends StatelessWidget {
  final Widget titleWidget;
  final String message;

  CarouselSlide({this.titleWidget, this.message = ""});

  @override
  Widget build(BuildContext context) {
    double scale = contentScale(context);
<<<<<<< HEAD

    return LayoutBuilder(
        builder: (BuildContext context, BoxConstraints constraints) {
      final double spacerHeight = constraints.biggest.height * .2;

      return Container(
        padding: EdgeInsets.all(24),
        child: Card(
          elevation: 0,
          child: SingleChildScrollView(
            child: IntrinsicHeight(
              child: Column(
                mainAxisAlignment: MainAxisAlignment.center,
                mainAxisSize: MainAxisSize.min,
                children: <Widget>[
                  SizedBox(height: spacerHeight),
                  if (this.titleWidget != null)
                    titleWidget
                  else
                    SizedBox(height: EmojiHeader.kHeight),
                  SizedBox(height: spacerHeight),
                  Expanded(
                    child: Text(
                      this.message,
                      textScaleFactor: scale * 1.5,
                      textAlign: TextAlign.center,
                    ),
                  ),
                ],
              ),
=======
    var screenHeight = MediaQuery.of(context).size.height;
    return Container(
      padding: EdgeInsets.all(24),
      child: Card(
        elevation: 0,
        child: Column(
          mainAxisAlignment: MainAxisAlignment.center,
          mainAxisSize: MainAxisSize.max,
          children: <Widget>[
            Spacer(flex: 1),
            this.titleWidget == null
                ? Container(
                    height: 0,
                  )
                : Container(
                    height: screenHeight * 0.4,
                    child: this.titleWidget ?? Container()),
            Spacer(flex: 1),
            Text(
              this.message,
              textScaleFactor: scale * 1.5,
              textAlign: TextAlign.center,
>>>>>>> ab9a178e
            ),
          ),
        ),
      );
    });
  }
}


class CarouselView extends StatelessWidget {
  final List<CarouselSlide> items;

  CarouselView(this.items);

  final pageIndexNotifier = ValueNotifier<int>(0);

  final PageController pageController = PageController();

  @override
  Widget build(BuildContext context) {
    return PageScaffold(
      body: Stack(
        children: <Widget>[
          PageView(
            controller: pageController,
            onPageChanged: (i) => pageIndexNotifier.value = i,
            children: this.items,
          ),
          Align(
            alignment: FractionalOffset.bottomCenter,
            child: Container(
                padding: EdgeInsets.only(bottom: 20),
                child: pageViewIndicator(context)),
          ),
          GestureDetector(
              onTap: () => pageController.page == this.items.length - 1
                  ? null
                  : pageController.nextPage(
                      duration: Duration(milliseconds: 500),
                      curve: Curves.easeInOutCubic)),
          Align(
              alignment: FractionalOffset.topRight,
              child: Padding(
                padding: const EdgeInsets.only(right: 24.0),
                child: IconButton(
                    icon: Icon(Icons.close),
                    onPressed: () {
                      Navigator.of(context).pop();
                    }),
              )),
        ],
      ),
      bodyPadding: EdgeInsets.zero,
    );
  }

  Widget pageViewIndicator(BuildContext context) {
    var width = MediaQuery.of(context).size.width;
    return Row(
      mainAxisAlignment: MainAxisAlignment.center,
      children: <Widget>[
        Container(
          constraints: BoxConstraints(maxWidth: width * 0.75),
          child: SingleChildScrollView(
            scrollDirection: Axis.horizontal,
            child: PageViewIndicator(
              pageIndexNotifier: pageIndexNotifier,
              length: this.items.length,
              normalBuilder: (animationController, index) => Circle(
                size: 8.0,
                color: Colors.grey,
              ),
              highlightedBuilder: (animationController, index) =>
                  ScaleTransition(
                scale: CurvedAnimation(
                  parent: animationController,
                  curve: Curves.ease,
                ),
                child: Circle(
                  size: 10.0,
                  color: Constants.primaryColor,
                ),
              ),
            ),
          ),
        ),
      ],
    );
  }
}

class EmojiHeader extends StatelessWidget {
  EmojiHeader(this.emoji);

  final String emoji;

  static const double kHeight = 100.0;

  @override
  Widget build(BuildContext context) {
    return SizedBox(
      height: kHeight,
      child: Text(
        this.emoji,
        textScaleFactor: 6,
        textAlign: TextAlign.center,
      ),
    );
  }
}<|MERGE_RESOLUTION|>--- conflicted
+++ resolved
@@ -13,7 +13,6 @@
   @override
   Widget build(BuildContext context) {
     double scale = contentScale(context);
-<<<<<<< HEAD
 
     return LayoutBuilder(
         builder: (BuildContext context, BoxConstraints constraints) {
@@ -44,30 +43,6 @@
                   ),
                 ],
               ),
-=======
-    var screenHeight = MediaQuery.of(context).size.height;
-    return Container(
-      padding: EdgeInsets.all(24),
-      child: Card(
-        elevation: 0,
-        child: Column(
-          mainAxisAlignment: MainAxisAlignment.center,
-          mainAxisSize: MainAxisSize.max,
-          children: <Widget>[
-            Spacer(flex: 1),
-            this.titleWidget == null
-                ? Container(
-                    height: 0,
-                  )
-                : Container(
-                    height: screenHeight * 0.4,
-                    child: this.titleWidget ?? Container()),
-            Spacer(flex: 1),
-            Text(
-              this.message,
-              textScaleFactor: scale * 1.5,
-              textAlign: TextAlign.center,
->>>>>>> ab9a178e
             ),
           ),
         ),
