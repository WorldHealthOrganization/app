--- conflicted
+++ resolved
@@ -4,12 +4,7 @@
 import 'package:firebase_analytics/observer.dart';
 import 'package:flutter/cupertino.dart';
 import 'package:who_app/api/user_preferences.dart';
-<<<<<<< HEAD
 import 'package:who_app/components/themed_text.dart';
-import 'package:who_app/pages/main_pages/app_tab_router.dart';
-import 'package:who_app/pages/onboarding/onboarding_page.dart';
-=======
->>>>>>> 5b91d173
 import 'package:firebase_crashlytics/firebase_crashlytics.dart';
 import 'package:flutter/foundation.dart';
 import 'package:flutter/foundation.dart' show kIsWeb;
@@ -104,31 +99,6 @@
 
   @override
   Widget build(BuildContext context) {
-<<<<<<< HEAD
-    return CupertinoApp(
-      title: "WHO COVID-19",
-      localizationsDelegates: [
-        GlobalMaterialLocalizations.delegate,
-        GlobalWidgetsLocalizations.delegate,
-        S.delegate
-      ],
-      // FIXME Issue #1012 - disabled supported languages for P0
-      //supportedLocales: S.delegate.supportedLocales,
-      navigatorObservers: <NavigatorObserver>[observer],
-      theme: CupertinoThemeData(
-          brightness: Brightness.light,
-          primaryColor: Constants.primaryColor,
-          textTheme: CupertinoTextThemeData(
-            textStyle: ThemedText.styleForVariant(TypographyVariant.body),
-          )),
-      home: Directionality(
-        child: widget.showOnboarding
-            ? OnboardingPage(analytics)
-            : AppTabRouter(analytics),
-        textDirection: GlobalWidgetsLocalizations(
-          Locale(Intl.getCurrentLocale()),
-        ).textDirection,
-=======
     return Directionality(
       textDirection: GlobalWidgetsLocalizations(
         Locale(Intl.getCurrentLocale()),
@@ -146,10 +116,11 @@
         initialRoute: widget.showOnboarding ? '/onboarding' : '/',
         navigatorObservers: <NavigatorObserver>[observer],
         theme: CupertinoThemeData(
-          brightness: Brightness.light,
-          primaryColor: Constants.primaryDark,
-        ),
->>>>>>> 5b91d173
+            brightness: Brightness.light,
+            primaryColor: Constants.primaryDarkColor,
+            textTheme: CupertinoTextThemeData(
+              textStyle: ThemedText.styleForVariant(TypographyVariant.body),
+            )),
       ),
     );
   }
