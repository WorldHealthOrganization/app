--- conflicted
+++ resolved
@@ -86,11 +86,8 @@
         primaryColor: Constants.primaryColor,
         accentColor: Constants.textColor,
         brightness: Brightness.light,
-<<<<<<< HEAD
         appBarTheme: AppBarTheme(brightness: Brightness.light),
-=======
         dividerColor: Color(0xffC9CDD6),
->>>>>>> b19d70f3
         buttonTheme: ButtonThemeData(
             buttonColor: Constants.primaryColor,
             textTheme: ButtonTextTheme.accent),
