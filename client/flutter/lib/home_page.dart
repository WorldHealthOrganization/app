--- conflicted
+++ resolved
@@ -1,61 +1,14 @@
 import 'package:WHOFlutter/generated/l10n.dart';
-<<<<<<< HEAD
-import 'package:WHOFlutter/page_scaffold.dart';
-=======
->>>>>>> d729f9b8
 import 'package:WHOFlutter/pages/protect_yourself.dart';
 import 'package:WHOFlutter/pages/who_myth_busters.dart';
 import 'package:flutter/cupertino.dart';
 import 'package:flutter/material.dart';
 import 'package:flutter_staggered_grid_view/flutter_staggered_grid_view.dart';
-<<<<<<< HEAD
-=======
 import 'package:share/share.dart';
->>>>>>> d729f9b8
 
 class HomePage extends StatelessWidget {
   @override
   Widget build(BuildContext context) {
-<<<<<<< HEAD
-    return PageScaffold(
-        body: StaggeredGridView.count(
-      crossAxisCount: 2,
-      staggeredTiles: [
-        StaggeredTile.count(1, 2),
-        StaggeredTile.count(1, 1),
-        StaggeredTile.count(1, 1),
-        StaggeredTile.count(2, 1),
-      ],
-      children: [
-        PageButton(
-          Colors.green,
-          S.of(context).protectYourself,
-          () => Navigator.of(context)
-              .push(MaterialPageRoute(builder: (c) => ProtectYourself())),
-        ),
-        PageButton(
-          Colors.lightBlue,
-          "Latest\nNumbers",
-          () => Navigator.of(context)
-              .push(MaterialPageRoute(builder: (c) => ProtectYourself())),
-        ),
-        PageButton(
-          Colors.amber,
-          "Your\nQuestions\nAnswered",
-          () => Navigator.of(context)
-              .push(MaterialPageRoute(builder: (c) => ProtectYourself())),
-        ),
-        PageButton(
-            Colors.brown,
-            S.of(context).whoMythBusters,
-            () => Navigator.of(context)
-                .push(MaterialPageRoute(builder: (c) => WhoMythBusters()))),
-      ],
-      mainAxisSpacing: 4.0,
-      crossAxisSpacing: 4.0,
-      padding: EdgeInsets.all(4.0),
-    ));
-=======
     return Material(
       child: Padding(
         padding: const EdgeInsets.symmetric(horizontal: 15.0),
@@ -190,7 +143,6 @@
           )),
       onPressed: this.onPressed,
     );
->>>>>>> d729f9b8
   }
 }
 
