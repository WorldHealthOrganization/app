import 'package:fl_chart/fl_chart.dart';
import 'package:flutter/cupertino.dart';
import 'package:intl/intl.dart';
import 'package:who_app/components/themed_text.dart';
import 'package:who_app/constants.dart';
import 'package:who_app/pages/main_pages/recent_numbers.dart';
import 'package:who_app/proto/api/who/who.pb.dart';

const double padding = 30;

class RecentNumbersBarGraph extends StatefulWidget {
  final DataAggregation aggregation;
  final DataDimension dimension;
  const RecentNumbersBarGraph({
    Key key,
    this.timeseries,
    this.aggregation,
    this.dimension,
  }) : super(key: key);

  final List<StatSnapshot> timeseries;

  @override
  _RecentNumbersBarGraphState createState() => _RecentNumbersBarGraphState();
}

class _RecentNumbersBarGraphState extends State<RecentNumbersBarGraph> {
  final startDate = DateTime.utc(2020, 1, 1);

  @override
  Widget build(BuildContext context) {
    final double cardWidth = MediaQuery.of(context).size.width - (padding * 2);

    return BarChart(
      BarChartData(
        axisTitleData: FlAxisTitleData(show: false),
        borderData: FlBorderData(show: false),
        barGroups: [
          BarChartGroupData(
            x: 0,
            barsSpace: _buildSpace(cardWidth),
            barRods: _buildRods(cardWidth),
          ),
        ],
        titlesData: FlTitlesData(show: false),
      ),
      swapAnimationDuration: Duration(milliseconds: 750),
    );
  }

  double _buildSpace(double cardWidth) {
    if (widget.timeseries != null) {
      return cardWidth * 3 / (widget.timeseries.length * 5);
    } else {
      return cardWidth *
          3 /
          DateTime.now().toUtc().difference(startDate).inDays;
    }
  }

  List<BarChartRodData> _buildRods(double cardWidth) {
    List<BarChartRodData> bars = <BarChartRodData>[];
<<<<<<< HEAD
    if (widget.timeseries != null) {
=======
    final startDate = DateTime.utc(2020, 1, 1);
    if (widget.timeseries != null && widget.timeseries.isNotEmpty) {
>>>>>>> e28e0164
      for (var snapshot in widget.timeseries) {
        try {
          double yAxis =
              snapshot.valueBy(widget.aggregation, widget.dimension).toDouble();
          bars.add(
            BarChartRodData(
              y: yAxis,
              color: Constants.textColor.withOpacity(.3),
              width: cardWidth / (widget.timeseries.length * 3),
            ),
          );
        } catch (e) {
          print('Error adding point for snapshot: $e');
        }
      }
    } else {
      final daysSinceStart =
          DateTime.now().toUtc().difference(startDate).inDays;
      for (int i = 0; i < daysSinceStart; i++) {
        bars.add(
          BarChartRodData(
            y: 0,
            color: Constants.textColor.withOpacity(.3),
            width: cardWidth / (daysSinceStart * 3),
          ),
        );
      }
    }
    return bars;
  }
}

class RecentNumbersGraph extends StatefulWidget {
  final DataAggregation aggregation;
  final DataDimension dimension;
  final List<StatSnapshot> timeseries;

  const RecentNumbersGraph({
    Key key,
    @required this.aggregation,
    @required this.timeseries,
    @required this.dimension,
  }) : super(key: key);

  @override
  _RecentNumbersGraphState createState() => _RecentNumbersGraphState();
}

class _RecentNumbersGraphState extends State<RecentNumbersGraph> {
  Widget graph;
  final numFmt = NumberFormat.decimalPattern();
  int titleData;
  @override
  Widget build(BuildContext context) {
    graph = RecentNumbersBarGraph(
      timeseries: widget.timeseries,
      dimension: widget.dimension,
      aggregation: widget.aggregation,
    );
    try {
      titleData =
          widget.timeseries.last.valueBy(widget.aggregation, widget.dimension);
    } catch (e) {
      titleData = 0;
    }

    return Container(
      margin: EdgeInsets.symmetric(
        horizontal: padding,
      ),
      child: ClipRRect(
        borderRadius: BorderRadius.circular(24),
        child: Container(
          color: CupertinoColors.white,
          child: Stack(
            overflow: Overflow.clip,
            fit: StackFit.expand,
            children: [
              Align(
                alignment: Alignment.bottomCenter,
                child: graph,
              ),
              Padding(
                padding: const EdgeInsets.all(12.0),
                child: Align(
                  alignment: Alignment.topLeft,
                  child: Column(
                    crossAxisAlignment: CrossAxisAlignment.start,
                    children: [
                      ThemedText(
                        numFmt.format(this.titleData) == "0"
                            ? "-"
                            : numFmt.format(this.titleData),
                        variant: TypographyVariant.h2,
                        style: TextStyle(
                          color: widget.dimension == DataDimension.cases
                              ? Constants.primaryDarkColor
                              : Constants.accentColor,
                        ),
                      ),
                      ThemedText(
                        this.graphTitle,
                        variant: TypographyVariant.h4,
                        style: TextStyle(
                          color: widget.dimension == DataDimension.cases
                              ? Constants.primaryDarkColor
                              : Constants.accentColor,
                        ),
                      )
                    ],
                  ),
                ),
              )
            ],
          ),
        ),
      ),
    );
  }

  String get graphTitle => "$graphAggregation $graphDimension";
  String get graphAggregation {
    switch (widget.aggregation) {
      case DataAggregation.total:
        return "Total";
      case DataAggregation.daily:
        return "Daily";
      default:
        return "";
    }
  }

  String get graphDimension {
    switch (widget.dimension) {
      case DataDimension.cases:
        return "cases";
      case DataDimension.deaths:
        return "deaths";
      default:
        return "";
    }
  }
}<|MERGE_RESOLUTION|>--- conflicted
+++ resolved
@@ -60,12 +60,8 @@
 
   List<BarChartRodData> _buildRods(double cardWidth) {
     List<BarChartRodData> bars = <BarChartRodData>[];
-<<<<<<< HEAD
-    if (widget.timeseries != null) {
-=======
-    final startDate = DateTime.utc(2020, 1, 1);
+
     if (widget.timeseries != null && widget.timeseries.isNotEmpty) {
->>>>>>> e28e0164
       for (var snapshot in widget.timeseries) {
         try {
           double yAxis =
