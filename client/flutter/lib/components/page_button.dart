import 'package:flutter/cupertino.dart';
import 'package:flutter/material.dart';
import 'package:who_app/constants.dart';

class PageButton extends StatefulWidget {
  final Color backgroundColor;
  final String title;
  final String description;
  final double borderRadius;
  final Function onPressed;
  final CrossAxisAlignment crossAxisAlignment;
  final MainAxisAlignment mainAxisAlignment;
  final TextStyle titleStyle;
  final Color descriptionColor;

  /// The amount of time elapsed before subsequent taps are recorded. Can be
  /// increased for actions that take a long time to complete.
  final Duration debounceDuration;
  final double verticalPadding;
  final double horizontalPadding;

  // TODO: Let's move the positional args to named args.
  const PageButton(
    this.backgroundColor,
    this.title,
    this.onPressed, {
    this.description = "",
    this.borderRadius = 16,
    this.verticalPadding = 15.0,
    this.horizontalPadding = 8.0,
    this.crossAxisAlignment = CrossAxisAlignment.start,
    this.mainAxisAlignment = MainAxisAlignment.end,
    this.titleStyle,
    this.descriptionColor,
    // 200ms works, 300ms is just for good measure.
    this.debounceDuration = const Duration(milliseconds: 300),
  });

  @override
  _PageButtonState createState() => _PageButtonState();
}

class _PageButtonState extends State<PageButton> {
  bool enabled = true;

  void _onPressed() {
    if (!enabled) return;
    widget.onPressed();
    _debounce();
  }

  Future<void> _debounce() async {
    setState(() {
      enabled = false;
    });

    await Future.delayed(widget.debounceDuration);
    setState(() {
      enabled = true;
    });
  }

  @override
  Widget build(BuildContext context) {
<<<<<<< HEAD
    return CupertinoButton(
      borderRadius: BorderRadius.circular(this.widget.borderRadius),
      color: widget.backgroundColor,
      onPressed: _onPressed,
=======
    return FlatButton(
      disabledColor: Constants.neutralTextLightColor.withOpacity(0.4),
      disabledTextColor: CupertinoColors.white,
      shape: RoundedRectangleBorder(
        borderRadius: BorderRadius.circular(this.borderRadius),
      ),
      color: backgroundColor,
>>>>>>> 875fde55
      child: Padding(
        padding: EdgeInsets.symmetric(
          vertical: this.widget.verticalPadding,
          horizontal: this.widget.horizontalPadding,
        ),
        child: Column(
          crossAxisAlignment: this.widget.crossAxisAlignment,
          mainAxisAlignment: this.widget.mainAxisAlignment,
          children: <Widget>[
            Text(
              this.widget.title,
              textAlign: TextAlign.left,
              style: widget.titleStyle?.copyWith(
                    letterSpacing: Constants.buttonTextSpacing,
                  ) ??
                  TextStyle(
                    fontWeight: FontWeight.w600,
                    letterSpacing: Constants.buttonTextSpacing,
                    fontSize: 18,
                  ),
            ),
            // Makes sure text is centered properly when no description is provided
            SizedBox(height: widget.description.isNotEmpty ? 4 : 0),
            this.widget.description.isNotEmpty
                ? Text(
                    this.widget.description,
                    textAlign: TextAlign.left,
                    textScaleFactor: (0.9 + 0.5 * contentScale(context)) *
                        MediaQuery.textScaleFactorOf(context),
                    style: TextStyle(
                      fontWeight: FontWeight.w400,
                      color: widget.descriptionColor ?? Color(0xFFC9CDD6),
                    ),
                  )
                : Container()
          ],
        ),
      ),
    );
  }
}<|MERGE_RESOLUTION|>--- conflicted
+++ resolved
@@ -1,4 +1,3 @@
-import 'package:flutter/cupertino.dart';
 import 'package:flutter/material.dart';
 import 'package:who_app/constants.dart';
 
@@ -62,20 +61,14 @@
 
   @override
   Widget build(BuildContext context) {
-<<<<<<< HEAD
-    return CupertinoButton(
-      borderRadius: BorderRadius.circular(this.widget.borderRadius),
+    return FlatButton(
+      onPressed: _onPressed,
+      disabledColor: Constants.neutralTextLightColor.withOpacity(0.4),
+      disabledTextColor: Colors.white,
+      shape: RoundedRectangleBorder(
+        borderRadius: BorderRadius.circular(widget.borderRadius),
+      ),
       color: widget.backgroundColor,
-      onPressed: _onPressed,
-=======
-    return FlatButton(
-      disabledColor: Constants.neutralTextLightColor.withOpacity(0.4),
-      disabledTextColor: CupertinoColors.white,
-      shape: RoundedRectangleBorder(
-        borderRadius: BorderRadius.circular(this.borderRadius),
-      ),
-      color: backgroundColor,
->>>>>>> 875fde55
       child: Padding(
         padding: EdgeInsets.symmetric(
           vertical: this.widget.verticalPadding,
