--- conflicted
+++ resolved
@@ -14,16 +14,6 @@
   final bool showShareBottomBar;
   final bool showLogoInHeader;
 
-<<<<<<< HEAD
-  PageScaffold(this.context,
-      {@required this.body,
-      @required this.title,
-       this.showShareBottomBar = false,
-      this.subtitle = "COVID-19",
-      this.padding = EdgeInsets.zero,
-      this.showBackButton = true,
-      });
-=======
   PageScaffold(
     this.context, {
     @required this.body,
@@ -34,7 +24,6 @@
     this.showBackButton = true,
     this.showLogoInHeader = false,
   });
->>>>>>> 7d3c7bcb
 
   @override
   Widget build(BuildContext context) {
