import 'package:WHOFlutter/api/content/content_bundle.dart';
import 'package:WHOFlutter/generated/l10n.dart';
import 'package:flutter/material.dart';

class Dialogs {
  static Future<void> showAppDialog({
    @required BuildContext context,
    @required String title,
    String bodyText,
    Widget body,
  }) {
    return showDialog(
      context: context,
      builder: (BuildContext context) {
        return AlertDialog(
          shape: RoundedRectangleBorder(
              borderRadius: BorderRadius.all(Radius.circular(8.0))),
          title: Text(title),
          content: body ?? Text(bodyText),
          actions: <Widget>[
            FlatButton(
              // TODO: Localize
              child: Text(S.of(context).commonDialogButtonOk),
              onPressed: () {
                Navigator.of(context).pop();
              },
            ),
          ],
        );
      },
    );
  }

<<<<<<< HEAD
  static Future<void> showDialogToLaunchNotificationSettings(BuildContext context, Function requestNotificationPermissions) async {
    await showDialog<void>(
      context: context,
      barrierDismissible: true,
      builder: (BuildContext context) {
        return AlertDialog(
          title: Text(S.of(context).notificationsEnableDialogHeader),
          content: SingleChildScrollView(
            child: ListBody(
              children: [Text(S.of(context).notificationsEnableDialogText)],
            ),
          ),
          actions: <Widget>[
            FlatButton(
              child: Text(S.of(context).notificationsEnableDialogOptionLater),
              onPressed: () {
                Navigator.pop(context);
              },
            ),
            FlatButton(
              child: Text(S.of(context).notificationsEnableDialogOptionOpenSettings),
              onPressed: () {
                requestNotificationPermissions();
                Navigator.pop(context);
              },
            ),
          ],
        );
      },
    );
=======
  static Future<void> showUpgradeDialogIfNeededFor(
      BuildContext context, ContentBase content) async {
    if (content.bundle.unsupportedSchemaVersionAvailable) {
      return Dialogs.showUpgradeDialog(context);
    }
  }

  static Future<void> showUpgradeDialog(BuildContext context) {
    return showAppDialog(
        context: context,
        title: S.of(context).commonContentLoadingDialogUpdateRequiredTitle,
        // TODO: Provide the sharing link here?
        bodyText:
            S.of(context).commonContentLoadingDialogUpdateRequiredBodyText);
>>>>>>> 0f880715
  }
}<|MERGE_RESOLUTION|>--- conflicted
+++ resolved
@@ -31,7 +31,22 @@
     );
   }
 
-<<<<<<< HEAD
+  static Future<void> showUpgradeDialogIfNeededFor(
+      BuildContext context, ContentBase content) async {
+    if (content.bundle.unsupportedSchemaVersionAvailable) {
+      return Dialogs.showUpgradeDialog(context);
+    }
+  }
+
+  static Future<void> showUpgradeDialog(BuildContext context) {
+    return showAppDialog(
+        context: context,
+        title: S.of(context).commonContentLoadingDialogUpdateRequiredTitle,
+        // TODO: Provide the sharing link here?
+        bodyText:
+            S.of(context).commonContentLoadingDialogUpdateRequiredBodyText);
+  }
+
   static Future<void> showDialogToLaunchNotificationSettings(BuildContext context, Function requestNotificationPermissions) async {
     await showDialog<void>(
       context: context,
@@ -62,21 +77,5 @@
         );
       },
     );
-=======
-  static Future<void> showUpgradeDialogIfNeededFor(
-      BuildContext context, ContentBase content) async {
-    if (content.bundle.unsupportedSchemaVersionAvailable) {
-      return Dialogs.showUpgradeDialog(context);
-    }
-  }
-
-  static Future<void> showUpgradeDialog(BuildContext context) {
-    return showAppDialog(
-        context: context,
-        title: S.of(context).commonContentLoadingDialogUpdateRequiredTitle,
-        // TODO: Provide the sharing link here?
-        bodyText:
-            S.of(context).commonContentLoadingDialogUpdateRequiredBodyText);
->>>>>>> 0f880715
   }
 }