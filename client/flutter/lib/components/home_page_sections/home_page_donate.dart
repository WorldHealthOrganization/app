--- conflicted
+++ resolved
@@ -26,7 +26,6 @@
             textAlign: TextAlign.center,
           ),
         ),
-<<<<<<< HEAD
         Padding(
           padding: const EdgeInsets.symmetric(
             vertical: 24.0,
@@ -42,48 +41,9 @@
               style: TextStyle(
                 color: CupertinoColors.white,
               ),
-=======
-        IntrinsicHeight(
-          child: Padding(
-            padding: EdgeInsets.only(top: 72.0, bottom: 60.0),
-            child: Column(
-              crossAxisAlignment: CrossAxisAlignment.center,
-              children: <Widget>[
-                Padding(
-                  padding: const EdgeInsets.symmetric(
-                      horizontal: 72.0, vertical: 20.0),
-                  child: ThemedText(
-                    // TODO: localize
-                    'Help support the relief effort',
-                    variant: TypographyVariant.h2,
-                    style: TextStyle(
-                      color: CupertinoColors.white,
-                    ),
-                    textAlign: TextAlign.center,
-                  ),
-                ),
-                CupertinoButton(
-                  borderRadius: BorderRadius.circular(50.0),
-                  color: CupertinoColors.white,
-                  padding:
-                      EdgeInsets.symmetric(horizontal: 88.0, vertical: 8.0),
-                  child: ThemedText(
-                    // TODO: localize
-                    'Donate now',
-                    variant: TypographyVariant.button,
-                    style: TextStyle(
-                      color: Constants.accentColor,
-                    ),
-                  ),
-                  onPressed: () {
-                    FirebaseAnalytics().logEvent(name: 'Donate');
-                    launch(S.of(context).homePagePageSliverListDonateUrl);
-                  },
-                )
-              ],
->>>>>>> 05d0aecd
             ),
             onPressed: () {
+              FirebaseAnalytics().logEvent(name: 'Donate');
               launch(S.of(context).homePagePageSliverListDonateUrl);
             },
           ),
