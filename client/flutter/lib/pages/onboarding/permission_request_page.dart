import 'package:WHOFlutter/components/page_button.dart';
import 'package:WHOFlutter/constants.dart';
import 'package:WHOFlutter/generated/l10n.dart';
import 'package:flutter/material.dart';

class PermissionRequestPage extends StatelessWidget {
  final String pageTitle;
  final String pageDescription;
  final String buttonTitle;
  final String backgroundImageSrc;
  final VoidCallback onGrantPermission;
  final VoidCallback onSkip;

  const PermissionRequestPage(
      {Key key,
      @required this.pageTitle,
      this.pageDescription = "",
      @required this.buttonTitle,
      @required this.onGrantPermission,
      @required this.onSkip,
      @required this.backgroundImageSrc})
      : super(key: key);

  @override
  Widget build(BuildContext context) {
    return Material(
      color: Colors.white,
      child: Stack(
        children: <Widget>[
          Align(
            alignment: Alignment(1, -0.3),
            child: Image.asset(
              this.backgroundImageSrc,
              fit: BoxFit.fitWidth,
              alignment: Alignment.center,
            ),
          ),
          Padding(
<<<<<<< HEAD
            padding: const EdgeInsets.symmetric(horizontal: 16.0),
=======
            padding: const EdgeInsets.symmetric(horizontal:24.0),
>>>>>>> 7f5d081d
            child: Column(
              crossAxisAlignment: CrossAxisAlignment.center,
              children: <Widget>[
                Expanded(
                  flex: 3,
                  child: Align(
                    alignment: Alignment(0, 0.8),
                    child: ConstrainedBox(
                      // Allows the titles of adjacent pages to stay vertically
                      // aligned while allowing the widget to grow to prevent
                      // an overflow
                      constraints: BoxConstraints(minHeight: 180),
                      child: Column(
                        mainAxisAlignment: MainAxisAlignment.start,
                        mainAxisSize: MainAxisSize.min,
                        children: <Widget>[
<<<<<<< HEAD
                          Semantics(
                            header: true,
                            container: true,
                            child: Text(
                              this.pageTitle,
                              style: TextStyle(
                                fontWeight: FontWeight.w800,
                                color: Color(0xff1A458E),
                                letterSpacing: -0.5,
                                fontSize: 30,
                              ),
                            ),
                          ),
                          SizedBox(height: 18),
                          Semantics(
                            container: true,
                            child: Text(
                              this.pageDescription,
                              style: TextStyle(
                                fontWeight: FontWeight.w500,
                                color: Color(0xff26354E),
                                height: 1.2,
                                fontSize: 16,
                              ),
=======
                          Text(
                            this.pageTitle,
                            style: TextStyle(
                              fontWeight: FontWeight.w800,
                              color: Color(0xff1A458E),
                              letterSpacing: -0.5,//TODO: ADD FONT AND REMOVE THIS LINE
                              height: 1.2,
                              fontSize: 30,
                            ),
                          ),
                          SizedBox(height: 8),
                          Text(
                            this.pageDescription,
                            style: TextStyle(
                              color: Constants.textColor,
                              height: 1.4,
                              fontSize: 16,
>>>>>>> 7f5d081d
                            ),
                          )
                        ],
                      ),
                    ),
                  ),
                ),
                Expanded(
                  flex: 1,
                  child: Column(
                    children: <Widget>[
                      Material(
                        shape: StadiumBorder(),
                        clipBehavior: Clip.antiAlias,
                        child: PageButton(
                          Constants.primaryColor,
                          buttonTitle,
                          onGrantPermission,
                          crossAxisAlignment: CrossAxisAlignment.center,
                          mainAxisAlignment: MainAxisAlignment.center,
                          verticalPadding: 24,
                          borderRadius: 35,
                        ),
                      ),
                      FlatButton(
                        padding: EdgeInsets.all(16),
                        child: Text(
                          S.of(context).commonPermissionRequestPageButtonSkip,
                          style: TextStyle(
                            color: Colors.grey,
                            fontSize: 18,
                            letterSpacing: Constants.buttonTextSpacing
                          ),
                        ),
                        onPressed: onSkip,
                      ),
                    ],
                  ),
                ),
              ],
            ),
          ),
        ],
      ),
    );
  }
}<|MERGE_RESOLUTION|>--- conflicted
+++ resolved
@@ -36,11 +36,7 @@
             ),
           ),
           Padding(
-<<<<<<< HEAD
-            padding: const EdgeInsets.symmetric(horizontal: 16.0),
-=======
-            padding: const EdgeInsets.symmetric(horizontal:24.0),
->>>>>>> 7f5d081d
+            padding: const EdgeInsets.symmetric(horizontal: 24.0),
             child: Column(
               crossAxisAlignment: CrossAxisAlignment.center,
               children: <Widget>[
@@ -57,7 +53,6 @@
                         mainAxisAlignment: MainAxisAlignment.start,
                         mainAxisSize: MainAxisSize.min,
                         children: <Widget>[
-<<<<<<< HEAD
                           Semantics(
                             header: true,
                             container: true,
@@ -66,41 +61,23 @@
                               style: TextStyle(
                                 fontWeight: FontWeight.w800,
                                 color: Color(0xff1A458E),
-                                letterSpacing: -0.5,
+                                letterSpacing:
+                                    -0.5, //TODO: ADD FONT AND REMOVE THIS LINE
+                                height: 1.2,
                                 fontSize: 30,
                               ),
                             ),
                           ),
-                          SizedBox(height: 18),
+                          SizedBox(height: 8),
                           Semantics(
                             container: true,
                             child: Text(
                               this.pageDescription,
                               style: TextStyle(
-                                fontWeight: FontWeight.w500,
-                                color: Color(0xff26354E),
-                                height: 1.2,
+                                color: Constants.textColor,
+                                height: 1.4,
                                 fontSize: 16,
                               ),
-=======
-                          Text(
-                            this.pageTitle,
-                            style: TextStyle(
-                              fontWeight: FontWeight.w800,
-                              color: Color(0xff1A458E),
-                              letterSpacing: -0.5,//TODO: ADD FONT AND REMOVE THIS LINE
-                              height: 1.2,
-                              fontSize: 30,
-                            ),
-                          ),
-                          SizedBox(height: 8),
-                          Text(
-                            this.pageDescription,
-                            style: TextStyle(
-                              color: Constants.textColor,
-                              height: 1.4,
-                              fontSize: 16,
->>>>>>> 7f5d081d
                             ),
                           )
                         ],
@@ -130,10 +107,9 @@
                         child: Text(
                           S.of(context).commonPermissionRequestPageButtonSkip,
                           style: TextStyle(
-                            color: Colors.grey,
-                            fontSize: 18,
-                            letterSpacing: Constants.buttonTextSpacing
-                          ),
+                              color: Colors.grey,
+                              fontSize: 18,
+                              letterSpacing: Constants.buttonTextSpacing),
                         ),
                         onPressed: onSkip,
                       ),
