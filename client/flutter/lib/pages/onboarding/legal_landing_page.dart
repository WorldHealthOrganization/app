import 'package:WHOFlutter/components/page_button.dart';
import 'package:WHOFlutter/constants.dart';
<<<<<<< HEAD
import 'package:WHOFlutter/pages/onboarding/onboarding_page.dart';
=======
import 'package:WHOFlutter/generated/l10n.dart';
>>>>>>> a08d340b
import 'package:flutter/material.dart';
import 'package:flutter_html/rich_text_parser.dart';
import 'package:url_launcher/url_launcher.dart';

class LegalLandingPage extends StatelessWidget {
  final OnboardingPage onboardingPage;

  LegalLandingPage(this.onboardingPage);

  @override
  Widget build(BuildContext context) {
    return Material(
      child: Padding(
        padding: const EdgeInsets.all(15.0),
        child: Column(
          mainAxisAlignment: MainAxisAlignment.center,
          children: <Widget>[
            Image.asset("assets/WHO.jpg"),
            SizedBox(height: 20,),
            Text(S.of(context).legalLandingPageTitle, style: TextStyle(color: Color(0xff008DC9), fontSize: 15, fontWeight: FontWeight.w600), textAlign: TextAlign.center,),
            SizedBox(height: 70,),
            PageButton(
              Constants.primaryColor,
<<<<<<< HEAD
              "Get Started",
              ()=>this.onboardingPage.pageController.nextPage(duration: Duration(milliseconds: 500), curve: Curves.easeInOut),
=======
              S.of(context).legalLandingPageButtonGetStarted,
              ()=>Navigator.pop(context),
>>>>>>> a08d340b
              verticalPadding: 24,
              mainAxisAlignment: MainAxisAlignment.center,
              crossAxisAlignment: CrossAxisAlignment.center,
              borderRadius: 60,
            ),
            SizedBox(
              height: 17,
            ),
            RichText(
              textAlign: TextAlign.center,
              text: TextSpan(
                style: TextStyle(color: Colors.grey),
                children: [
                  TextSpan(
                    text: S.of(context).legalLandingPageButtonAgree
                  ),
                  LinkTextSpan(
                    text: S.of(context).LegalLandingPageTermsOfServiceLinkText,
                    style: TextStyle(decoration: TextDecoration.underline),
                    url: S.of(context).legalLandingPageTermsOfServiceLinkUrl,
                    onLinkTap: (v)=>launch(v)
                  ),
                   TextSpan(
                    text: S.of(context).legalLandingPageAnd
                  ),LinkTextSpan(
                    text: S.of(context).legalLandingPagePrivacyPolicyLinkText,
                    style: TextStyle(decoration: TextDecoration.underline),
                    url: S.of(context).legalLandingPagePrivacyPolicyLinkUrl,
                    onLinkTap: (v)=>launch(v)
                  ),
                   TextSpan(
                    text: "."
                  ),
                ]

              ),
            ),
          ],
        ),
      ),
    );
  }
}<|MERGE_RESOLUTION|>--- conflicted
+++ resolved
@@ -1,10 +1,7 @@
 import 'package:WHOFlutter/components/page_button.dart';
 import 'package:WHOFlutter/constants.dart';
-<<<<<<< HEAD
 import 'package:WHOFlutter/pages/onboarding/onboarding_page.dart';
-=======
 import 'package:WHOFlutter/generated/l10n.dart';
->>>>>>> a08d340b
 import 'package:flutter/material.dart';
 import 'package:flutter_html/rich_text_parser.dart';
 import 'package:url_launcher/url_launcher.dart';
@@ -28,13 +25,8 @@
             SizedBox(height: 70,),
             PageButton(
               Constants.primaryColor,
-<<<<<<< HEAD
-              "Get Started",
+              S.of(context).legalLandingPageButtonGetStarted,
               ()=>this.onboardingPage.pageController.nextPage(duration: Duration(milliseconds: 500), curve: Curves.easeInOut),
-=======
-              S.of(context).legalLandingPageButtonGetStarted,
-              ()=>Navigator.pop(context),
->>>>>>> a08d340b
               verticalPadding: 24,
               mainAxisAlignment: MainAxisAlignment.center,
               crossAxisAlignment: CrossAxisAlignment.center,
