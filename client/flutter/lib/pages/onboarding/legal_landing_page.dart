--- conflicted
+++ resolved
@@ -24,29 +24,16 @@
                 mainAxisAlignment: MainAxisAlignment.center,
                 children: <Widget>[
                   Image.asset("assets/WHO.jpg"),
-<<<<<<< HEAD
-                  SizedBox(
-                    height: 20,
-                  ),
+                  SizedBox(height: 20),
                   Semantics(
                     container: true,
                     child: Text(
                       S.of(context).legalLandingPageTitle,
                       style: TextStyle(
                         color: Color(0xff008DC9),
-                        fontSize: 15,
+                        fontSize: 18,
                         fontWeight: FontWeight.w600,
                       ),
-                      textAlign: TextAlign.center,
-=======
-                  SizedBox(height: 20,),
-                  Text(
-                    S.of(context).legalLandingPageTitle,
-                    style: TextStyle(
-                      color: Color(0xff008DC9),
-                      fontSize: 18,
-                      fontWeight: FontWeight.w600,
->>>>>>> 7f5d081d
                     ),
                   ),
                 ],
@@ -54,7 +41,6 @@
             ),
             Expanded(
               flex: 1,
-<<<<<<< HEAD
               child: Column(children: <Widget>[
                 PageButton(
                   Constants.primaryColor,
@@ -65,81 +51,35 @@
                   crossAxisAlignment: CrossAxisAlignment.center,
                   borderRadius: 60,
                 ),
-                SizedBox(
-                  height: 17,
-                ),
+                SizedBox(height: 17),
                 Text.rich(
-                  TextSpan(style: TextStyle(color: Colors.grey), children: [
-                    TextSpan(text: S.of(context).legalLandingPageButtonAgree),
-                    LinkTextSpan(
+                  TextSpan(
+                    style: TextStyle(color: Colors.grey[600], height: 1.4),
+                    children: [
+                      TextSpan(text: S.of(context).legalLandingPageButtonAgree),
+                      LinkTextSpan(
                         text: S
                             .of(context)
                             .LegalLandingPageTermsOfServiceLinkText,
                         style: TextStyle(decoration: TextDecoration.underline),
                         url:
                             S.of(context).legalLandingPageTermsOfServiceLinkUrl,
-                        onLinkTap: (v) => launch(v)),
-                    TextSpan(text: S.of(context).legalLandingPageAnd),
-                    LinkTextSpan(
+                        onLinkTap: (v) => launch(v),
+                      ),
+                      TextSpan(text: S.of(context).legalLandingPageAnd),
+                      LinkTextSpan(
                         text:
                             S.of(context).legalLandingPagePrivacyPolicyLinkText,
                         style: TextStyle(decoration: TextDecoration.underline),
                         url: S.of(context).legalLandingPagePrivacyPolicyLinkUrl,
-                        onLinkTap: (v) => launch(v)),
-                    TextSpan(text: "."),
-                  ]),
+                        onLinkTap: (v) => launch(v),
+                      ),
+                      TextSpan(text: "."),
+                    ],
+                  ),
                   textAlign: TextAlign.center,
                 ),
               ]),
-=======
-              child: Column(
-                children: <Widget>[
-                  PageButton(
-                    Constants.primaryColor,
-                    S.of(context).legalLandingPageButtonGetStarted,
-                    onNext,
-                    verticalPadding: 24,
-                    mainAxisAlignment: MainAxisAlignment.center,
-                    crossAxisAlignment: CrossAxisAlignment.center,
-                    borderRadius: 60,
-                  ),
-                  SizedBox(
-                    height: 17,
-                  ),
-                  RichText(
-                    textAlign: TextAlign.center,
-                    
-                    text: TextSpan(
-                      
-                        style: TextStyle(color: Colors.grey[600], height: 1.4),
-                        children: [
-                          TextSpan(
-                              text: S.of(context).legalLandingPageButtonAgree
-                              ),
-                          LinkTextSpan(
-                              text: S.of(context).LegalLandingPageTermsOfServiceLinkText,
-                              style: TextStyle(decoration: TextDecoration.underline),
-                              url: S.of(context).legalLandingPageTermsOfServiceLinkUrl,
-                              onLinkTap: (v)=>launch(v)
-                              ),
-                          TextSpan(
-                            text: S.of(context).legalLandingPageAnd
-                            ),LinkTextSpan(
-                              text: S.of(context).legalLandingPagePrivacyPolicyLinkText,
-                              style: TextStyle(decoration: TextDecoration.underline),
-                              url: S.of(context).legalLandingPagePrivacyPolicyLinkUrl,
-                              onLinkTap: (v)=>launch(v)
-                              ),
-                          TextSpan(
-                            text: "."
-                          ),
-                        ]
-                        ),
-                  ),
-                ]
-
-              ),
->>>>>>> 7f5d081d
             ),
           ],
         ),
