--- conflicted
+++ resolved
@@ -7,8 +7,6 @@
   final PageController pageController;
   NotificationsPage(this.pageController);
   final FirebaseMessaging _firebaseMessaging = FirebaseMessaging();
-  
-  @override
   _NotificationsPageState createState() => _NotificationsPageState();
 }
 
@@ -44,11 +42,7 @@
   }
 
   void _skipNotifications() async {
-<<<<<<< HEAD
-       _complete();
-=======
     Navigator.pop(context);
->>>>>>> a08d340b
   }
 
   void _complete() {
