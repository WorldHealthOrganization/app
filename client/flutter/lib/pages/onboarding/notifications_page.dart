import 'package:flutter/material.dart';
import 'package:who_app/api/notifications.dart';
import 'package:who_app/generated/l10n.dart';
import 'package:who_app/pages/onboarding/permission_request_page.dart';

class NotificationsPage extends StatefulWidget {
  final VoidCallback onNext;

  const NotificationsPage({@required this.onNext}) : assert(onNext != null);

  @override
  _NotificationsPageState createState() => _NotificationsPageState();
}

class _NotificationsPageState extends State<NotificationsPage> {
  final Notifications _notifications = Notifications();

  @override
  Widget build(BuildContext context) {
    return PermissionRequestPage(
      pageTitle: S.of(context).notificationsPagePermissionRequestPageTitle,
      pageDescription:
          S.of(context).notificationsPagePermissionRequestPageDescription,
      buttonTitle: S.of(context).notificationsPagePermissionRequestPageButton,
      backgroundImageSrc:
          S.of(context).notificationsPagePermissionRequestBackgroundImage,
      onGrantPermission: _allowNotifications,
      onSkip: _skipNotifications,
    );
  }

  void _allowNotifications() async {
<<<<<<< HEAD
    await _notifications.attemptEnableNotifications(context: context);
=======
    // iOS needs a call for permissions but Android doesn't.
    // If the user opts-out on Android we just don't register the device token.
    if (Platform.isIOS) {
      await _firebaseMessaging.requestNotificationPermissions(
          const IosNotificationSettings(
              sound: true, badge: true, alert: true, provisional: false));
    }

    await UserPreferences().setNotificationsEnabled(true);
    _registerFCMToken();
>>>>>>> b71e6a24
    _complete();
  }

  void _skipNotifications() async {
    await _notifications.disableNotifications();
    _complete();
  }

  void _complete() {
    widget.onNext();
  }
}<|MERGE_RESOLUTION|>--- conflicted
+++ resolved
@@ -30,20 +30,7 @@
   }
 
   void _allowNotifications() async {
-<<<<<<< HEAD
     await _notifications.attemptEnableNotifications(context: context);
-=======
-    // iOS needs a call for permissions but Android doesn't.
-    // If the user opts-out on Android we just don't register the device token.
-    if (Platform.isIOS) {
-      await _firebaseMessaging.requestNotificationPermissions(
-          const IosNotificationSettings(
-              sound: true, badge: true, alert: true, provisional: false));
-    }
-
-    await UserPreferences().setNotificationsEnabled(true);
-    _registerFCMToken();
->>>>>>> b71e6a24
     _complete();
   }
 
