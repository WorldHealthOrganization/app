--- conflicted
+++ resolved
@@ -4,17 +4,15 @@
 import 'package:flutter/material.dart';
 import 'package:firebase_messaging/firebase_messaging.dart';
 
-<<<<<<< HEAD
+class NotificationsPage extends StatefulWidget  {
+  final OnboardingPage onboardingPage;
+
+  NotificationsPage(this.onboardingPage);
+
 class NotificationsPage extends StatefulWidget {
   final PageController pageController;
+  @override
   NotificationsPage(this.pageController);
-=======
-class NotificationsPage extends StatefulWidget  {
-  final OnboardingPage onboardingPage;
-  NotificationsPage(this.onboardingPage);
-
-  @override
->>>>>>> 081065b3
   _NotificationsPageState createState() => _NotificationsPageState();
 }
 
@@ -25,10 +23,10 @@
     return PermissionRequestPage(
       pageTitle: S.of(context).notificationsPagePermissionRequestPageTitle,
       pageDescription:
-          S.of(context).notificationsPagePermissionRequestPageDescription,
+      pageDescription: S.of(context).notificationsPagePermissionRequestPageDescription,
       buttonTitle: S.of(context).notificationsPagePermissionRequestPageButton,
       backgroundImageSrc:
-          S.of(context).notificationsPagePermissionRequestBackgroundImage,
+      backgroundImageSrc: S.of(context).notificationsPagePermissionRequestBackgroundImage,
       onGrantPermission: _allowNotifications,
       onSkip: _skipNotifications,
     );
@@ -56,9 +54,8 @@
   }
 
   void _complete() {
-<<<<<<< HEAD
     this.widget.pageController.nextPage(
-        duration: Duration(milliseconds: 500), curve: Curves.easeInOut);
+    this.widget.onboardingPage.pageController.nextPage(duration: Duration(milliseconds: 500), curve: Curves.easeInOut);
   }
 
   void _registerFCMToken() {
@@ -68,8 +65,5 @@
 
       //TODO: Make call to web service to register the token.
     });
-=======
-    this.widget.onboardingPage.pageController.nextPage(duration: Duration(milliseconds: 500), curve: Curves.easeInOut);
->>>>>>> 081065b3
   }
 }