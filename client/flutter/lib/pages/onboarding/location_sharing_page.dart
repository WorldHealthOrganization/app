import 'package:WHOFlutter/api/jitter_location.dart';
import 'package:WHOFlutter/api/who_service.dart';
import 'package:WHOFlutter/generated/l10n.dart';
import 'package:WHOFlutter/pages/onboarding/permission_request_page.dart';
import 'package:flutter/material.dart';
import 'package:location/location.dart';

class LocationSharingPage extends StatefulWidget {
  final VoidCallback onNext;

  const LocationSharingPage({@required this.onNext}) : assert(onNext != null);

  @override
  _LocationSharingPageState createState() => _LocationSharingPageState();
}

class _LocationSharingPageState extends State<LocationSharingPage> {
  _LocationSharingPageState();

  @override
  Widget build(BuildContext context) {
    return PermissionRequestPage(
      pageTitle: S.of(context).locationSharingPageTitle,
      pageDescription: S.of(context).locationSharingPageDescription,
      backgroundImageSrc: S.of(context).locationSharingPageBackgroundImage,
      buttonTitle: S.of(context).locationSharingPageButton,
      onGrantPermission: _allowLocationSharing,
      onSkip: _skipLocationSharing,
    );
  }

<<<<<<< HEAD
  void _allowLocationSharing() async {
    await Location().requestPermission();    
=======
  Future<void> _allowLocationSharing() async {
    await Location().requestPermission();
>>>>>>> 387dde0b
    if (await Location().hasPermission() == PermissionStatus.granted) {
      LocationData location = await Location().getLocation();
      Map jitteredLocationData = JitterLocation().jitter(location.latitude, location.longitude, 5/*kms refers to kilometers*/);
      await WhoService.putLocation(
        latitude: jitteredLocationData['lat'],
        longitude: jitteredLocationData['lng']);
    }
    _complete();
  }

  void _skipLocationSharing() {
    _complete();
  }

  void _complete() {
    widget.onNext();
  }
}<|MERGE_RESOLUTION|>--- conflicted
+++ resolved
@@ -29,13 +29,8 @@
     );
   }
 
-<<<<<<< HEAD
-  void _allowLocationSharing() async {
-    await Location().requestPermission();    
-=======
   Future<void> _allowLocationSharing() async {
     await Location().requestPermission();
->>>>>>> 387dde0b
     if (await Location().hasPermission() == PermissionStatus.granted) {
       LocationData location = await Location().getLocation();
       Map jitteredLocationData = JitterLocation().jitter(location.latitude, location.longitude, 5/*kms refers to kilometers*/);
