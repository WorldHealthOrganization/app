--- conflicted
+++ resolved
@@ -11,16 +11,10 @@
   @override
   Widget build(BuildContext context) {
     return PermissionRequestPage(
-<<<<<<< HEAD
       pageTitle: S.of(context).locationSharingPageTitle,
       pageDescription: S.of(context).locationSharingPageDescription,
+      backgroundImageSrc: "assets/onboarding/onboarding_location.png",
       buttonTitle: S.of(context).locationSharingPageButton,
-=======
-      pageTitle: "Get the latest news from your community",
-      pageDescription: "To get local news and information, allow location sharing.",
-      backgroundImageSrc: "assets/onboarding/onboarding_location.png",
-      buttonTitle: S.of(context).onBoardingLocationSharingPageButtonAllow,
->>>>>>> 3ac9fc0e
       onGrantPermission: _allowLocationSharing,
       onSkip: _skipLocationSharing,
     );
