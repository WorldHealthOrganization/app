--- conflicted
+++ resolved
@@ -16,7 +16,7 @@
     (context) => LearnPage(
           dataSource: IndexContent.learnIndex,
         ),
-    (context) => CheckUpPage(),
+    (context) => SymptomCheckerPage(),
     (context) => SettingsPage(),
   ];
 
@@ -50,27 +50,8 @@
   Widget build(BuildContext context) {
     return CupertinoTabScaffold(
       tabBuilder: (BuildContext context, int index) {
-<<<<<<< HEAD
-        switch (index) {
-          case 0:
-            return wrapTabView((context) => HomePage());
-          case 1:
-            return wrapTabView((context) => RecentNumbersPage());
-          case 2:
-            return wrapTabView((context) => LearnPage(
-                  dataSource: IndexContent.learnIndex,
-                ));
-          case 3:
-            return wrapTabView((context) => SymptomCheckerPage());
-          case 4:
-            return wrapTabView((context) => SettingsPage());
-
-          default:
-            return null;
-=======
         if (index < tabs.length) {
           return wrapTabView(tabs[index]);
->>>>>>> b749b80e
         }
         return null;
       },
