import 'package:firebase_analytics/firebase_analytics.dart';
import 'package:flutter/cupertino.dart';
import 'package:flutter_svg/svg.dart';
import 'package:who_app/api/content/schema/index_content.dart';
import 'package:who_app/constants.dart';
import 'package:who_app/pages/main_pages/check_up_intro_page.dart';
import 'package:who_app/pages/main_pages/recent_numbers.dart';
import 'package:who_app/pages/main_pages/home_page.dart';
import 'package:who_app/pages/main_pages/learn_page.dart';
import 'package:who_app/pages/settings_page.dart';
import 'package:flutter/material.dart';

class AppTabRouter extends StatefulWidget {
  static List<Widget Function(BuildContext)> defaultTabs = [
    (context) => HomePage(
          dataSource: IndexContent.homeIndex,
        ),
    (context) => CheckUpIntroPage(),
    (context) => LearnPage(
          dataSource: IndexContent.learnIndex,
        ),
    (context) => RecentNumbersPage(),
    (context) => SettingsPage(),
  ];

<<<<<<< HEAD
  static List<BottomNavigationBarItem> defaultNavItems = [
    BottomNavigationBarItem(
      // TODO: localize title strings
      icon: Icon(CupertinoIcons.home),
      title: Text("Home"),
    ),
    BottomNavigationBarItem(
      icon: Icon(CupertinoIcons.lab_flask),
      title: Text("Check-Up"),
    ),
    BottomNavigationBarItem(
      icon: Icon(CupertinoIcons.search),
      title: Text("Learn"),
    ),
    BottomNavigationBarItem(
      icon: Icon(CupertinoIcons.circle),
      title: Text("Stats"),
    ),
    BottomNavigationBarItem(
      icon: Icon(CupertinoIcons.person),
      title: Text("Settings"),
=======
  static final List<BottomNavigationBarItem> defaultNavItems = [
    _buildSvgNavItem(
      iconName: 'streamline-nav-home',
      title: 'Home',
      activeColor: Constants.accentColor,
    ),
    _buildSvgNavItem(
      iconName: 'streamline-nav-checkup',
      title: 'Check-Up',
      activeColor: Constants.accentColor,
    ),
    _buildSvgNavItem(
      iconName: 'streamline-nav-learn',
      title: 'Learn',
      activeColor: Constants.accentColor,
    ),
    _buildSvgNavItem(
      iconName: 'streamline-nav-stats',
      title: 'Stats',
      activeColor: Constants.accentColor,
    ),
    _buildSvgNavItem(
      iconName: 'streamline-nav-settings',
      title: 'Settings',
      activeColor: Constants.accentColor,
>>>>>>> f9e12d47
    ),
  ];

  final List<BottomNavigationBarItem> navItems;
  final List<Widget Function(BuildContext)> tabs;

  const AppTabRouter({
    Key key,
    @required this.navItems,
    @required this.tabs,
  }) : super(key: key);
  @override
  _AppTabRouterState createState() => _AppTabRouterState();
}

class _AppTabRouterState extends State<AppTabRouter> {
  // Added a tab controller and analytics
  CupertinoTabController _controller;
  FirebaseAnalytics _analytics;

  @override
  void initState() {
    super.initState();

    // Initialized controller and analytics
    _controller = CupertinoTabController();
    _analytics = FirebaseAnalytics();

    _controller.addListener(
      () {
        int currentIndex = _controller.index;

        // Changes the tab from the index to the title
        String currentTab = tabTitle(currentIndex);

        // Sets the analytic's screen to the tab
        _analytics.setCurrentScreen(screenName: currentTab);
      },
    );
  }

  String tabTitle(int index) {
    Text txt = widget.navItems[index].title;
    String data = txt.data;
    return data;
  }

  CupertinoTabView wrapTabView(Widget Function(BuildContext) builder) {
    return CupertinoTabView(
      navigatorObservers: [],
      builder: builder,
    );
  }

  @override
  Widget build(BuildContext context) {
    return CupertinoTabScaffold(
      controller: _controller,
      tabBuilder: (BuildContext context, int index) {
        if (index < widget.tabs.length) {
          return wrapTabView(widget.tabs[index]);
        }
        return null;
      },
      tabBar: CupertinoTabBar(
        inactiveColor: CupertinoColors.black,
        activeColor: Constants.accentColor,
        items: widget.navItems,
      ),
    );
  }

  static BottomNavigationBarItem _buildSvgNavItem(
      {String iconName, String title, Color activeColor}) {
    final String assetName = 'assets/svg/${iconName}.svg';
    return BottomNavigationBarItem(
      icon: SvgPicture.asset(assetName),
      activeIcon: SvgPicture.asset(
        assetName,
        color: activeColor,
      ),
      title: Text(title),
    );
  }
}<|MERGE_RESOLUTION|>--- conflicted
+++ resolved
@@ -23,29 +23,7 @@
     (context) => SettingsPage(),
   ];
 
-<<<<<<< HEAD
-  static List<BottomNavigationBarItem> defaultNavItems = [
-    BottomNavigationBarItem(
-      // TODO: localize title strings
-      icon: Icon(CupertinoIcons.home),
-      title: Text("Home"),
-    ),
-    BottomNavigationBarItem(
-      icon: Icon(CupertinoIcons.lab_flask),
-      title: Text("Check-Up"),
-    ),
-    BottomNavigationBarItem(
-      icon: Icon(CupertinoIcons.search),
-      title: Text("Learn"),
-    ),
-    BottomNavigationBarItem(
-      icon: Icon(CupertinoIcons.circle),
-      title: Text("Stats"),
-    ),
-    BottomNavigationBarItem(
-      icon: Icon(CupertinoIcons.person),
-      title: Text("Settings"),
-=======
+
   static final List<BottomNavigationBarItem> defaultNavItems = [
     _buildSvgNavItem(
       iconName: 'streamline-nav-home',
@@ -71,7 +49,6 @@
       iconName: 'streamline-nav-settings',
       title: 'Settings',
       activeColor: Constants.accentColor,
->>>>>>> f9e12d47
     ),
   ];
 
