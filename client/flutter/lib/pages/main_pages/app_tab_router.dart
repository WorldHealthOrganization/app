--- conflicted
+++ resolved
@@ -1,12 +1,7 @@
 import 'package:flutter/cupertino.dart';
 import 'package:who_app/api/content/schema/index_content.dart';
 import 'package:who_app/constants.dart';
-<<<<<<< HEAD
-import 'package:who_app/pages/latest_numbers.dart';
-=======
 import 'package:who_app/pages/main_pages/recent_numbers.dart';
-import 'package:who_app/pages/main_pages/check_up_page.dart';
->>>>>>> ed86eef2
 import 'package:who_app/pages/main_pages/home_page.dart';
 import 'package:who_app/pages/main_pages/learn_page.dart';
 import 'package:who_app/pages/settings_page.dart';
@@ -33,11 +28,7 @@
                   dataSource: IndexContent.learnIndex,
                 ));
           case 3:
-<<<<<<< HEAD
-            return SymptomCheckerPage();
-=======
-            return wrapTabView((context) => CheckUpPage());
->>>>>>> ed86eef2
+            return wrapTabView((context) => SymptomCheckerPage());
           case 4:
             return wrapTabView((context) => SettingsPage());
 
