import 'package:firebase_analytics/firebase_analytics.dart';
import 'package:flutter/cupertino.dart';
import 'package:who_app/api/content/schema/index_content.dart';
import 'package:who_app/constants.dart';
import 'package:who_app/pages/main_pages/recent_numbers.dart';
import 'package:who_app/pages/main_pages/home_page.dart';
import 'package:who_app/pages/main_pages/learn_page.dart';
import 'package:who_app/pages/settings_page.dart';
import 'package:who_app/pages/symptom_checker/symptom_checker_page.dart';

class AppTabRouter extends StatelessWidget {
  static final List<Widget Function(BuildContext)> defaultTabs = [
    (context) => HomePage(
          dataSource: IndexContent.homeIndex,
        ),
    (context) => RecentNumbersPage(),
    (context) => LearnPage(
          dataSource: IndexContent.learnIndex,
        ),
    (context) => SymptomCheckerPage(),
    (context) => SettingsPage(),
  ];

  static final List<BottomNavigationBarItem> defaultNavItems = [
    BottomNavigationBarItem(
        // TODO: localize title strings
        icon: Icon(CupertinoIcons.home),
        title: Text("Home")),
    BottomNavigationBarItem(
        icon: Icon(CupertinoIcons.circle), title: Text("Stats")),
    BottomNavigationBarItem(
        icon: Icon(CupertinoIcons.search), title: Text("Learn")),
    BottomNavigationBarItem(
        icon: Icon(CupertinoIcons.lab_flask), title: Text("Check-Up")),
    BottomNavigationBarItem(
        icon: Icon(CupertinoIcons.person), title: Text("Settings")),
  ];

  final List<Widget Function(BuildContext)> tabs;
  final List<BottomNavigationBarItem> navItems;

  AppTabRouter(this.tabs, this.navItems);

  CupertinoTabView wrapTabView(Widget Function(BuildContext) builder) {
    return CupertinoTabView(
      builder: builder,
    );
  }

  @override
  Widget build(BuildContext context) {
    return CupertinoTabScaffold(
      tabBuilder: (BuildContext context, int index) {
        if (index < tabs.length) {
          return wrapTabView(tabs[index]);
        }
        return null;
      },
      tabBar: CupertinoTabBar(
        inactiveColor: CupertinoColors.black,
        activeColor: Constants.accentColor,
<<<<<<< HEAD
        items: [
          BottomNavigationBarItem(
              // TODO: localize title strings
              icon: Icon(CupertinoIcons.home),
              title: Text("Home")),
          BottomNavigationBarItem(
              icon: Icon(CupertinoIcons.circle), title: Text("Stats")),
          BottomNavigationBarItem(
              icon: Icon(CupertinoIcons.search), title: Text("Learn")),
          BottomNavigationBarItem(
              icon: Icon(CupertinoIcons.lab_flask), title: Text("Check-Up")),
          BottomNavigationBarItem(
              icon: Icon(CupertinoIcons.person), title: Text("Settings")),
        ],
        onTap: (index) {
          FirebaseAnalytics()
              .logEvent(name: 'TabChanged', parameters: {'index': index});
        },
=======
        items: navItems,
>>>>>>> 28d50a88
      ),
    );
  }
}<|MERGE_RESOLUTION|>--- conflicted
+++ resolved
@@ -1,4 +1,3 @@
-import 'package:firebase_analytics/firebase_analytics.dart';
 import 'package:flutter/cupertino.dart';
 import 'package:who_app/api/content/schema/index_content.dart';
 import 'package:who_app/constants.dart';
@@ -59,28 +58,7 @@
       tabBar: CupertinoTabBar(
         inactiveColor: CupertinoColors.black,
         activeColor: Constants.accentColor,
-<<<<<<< HEAD
-        items: [
-          BottomNavigationBarItem(
-              // TODO: localize title strings
-              icon: Icon(CupertinoIcons.home),
-              title: Text("Home")),
-          BottomNavigationBarItem(
-              icon: Icon(CupertinoIcons.circle), title: Text("Stats")),
-          BottomNavigationBarItem(
-              icon: Icon(CupertinoIcons.search), title: Text("Learn")),
-          BottomNavigationBarItem(
-              icon: Icon(CupertinoIcons.lab_flask), title: Text("Check-Up")),
-          BottomNavigationBarItem(
-              icon: Icon(CupertinoIcons.person), title: Text("Settings")),
-        ],
-        onTap: (index) {
-          FirebaseAnalytics()
-              .logEvent(name: 'TabChanged', parameters: {'index': index});
-        },
-=======
         items: navItems,
->>>>>>> 28d50a88
       ),
     );
   }
