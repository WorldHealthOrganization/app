import 'package:WHOFlutter/api/user_preferences.dart';
import 'package:WHOFlutter/components/page_button.dart';
import 'package:WHOFlutter/api/question_data.dart';
import 'package:WHOFlutter/components/page_scaffold.dart';
import 'package:WHOFlutter/main.dart';
import 'package:WHOFlutter/pages/news_feed.dart';
import 'package:WHOFlutter/pages/onboarding/onboarding_page.dart';
import 'package:WHOFlutter/pages/question_index.dart';
import 'package:WHOFlutter/generated/l10n.dart';
import 'package:WHOFlutter/pages/protect_yourself.dart';
import 'package:WHOFlutter/pages/settings_page.dart';
import 'package:WHOFlutter/pages/travel_advice.dart';
import 'package:firebase_analytics/firebase_analytics.dart';
import 'package:flutter/cupertino.dart';
import 'package:flutter/material.dart';
import 'package:flutter_staggered_grid_view/flutter_staggered_grid_view.dart';
import 'package:share/share.dart';
import 'package:url_launcher/url_launcher.dart';

class HomePage extends StatefulWidget {
  final FirebaseAnalytics analytics;

  HomePage(this.analytics);
  @override
  _HomePageState createState() => _HomePageState(analytics);
}

class _HomePageState extends State<HomePage> {
  final FirebaseAnalytics analytics;
  _HomePageState(this.analytics);

  final String versionString = packageInfo != null
      ? 'Version ${packageInfo.version} (${packageInfo.buildNumber})\n'
      : null;
  final String copyrightString = '© 2020 WHO';
  @override
  void initState() {
    super.initState();
    _initStateAsync();
  }

  void _initStateAsync() async {
    await _pushOnboardingIfNeeded();
  }

  _launchStatsDashboard() async {
    var url = S.of(context).homePagePageButtonLatestNumbersUrl;
    if (await canLaunch(url)) {
      _logAnalyticsEvent('LatestNumbers');
      await launch(url);
    }
  }

  _logAnalyticsEvent(String name) async {
    await analytics.logEvent(name: name);
  }

  @override
  Widget build(BuildContext context) {
    double tileHeightFactor = 0.7;
    return PageScaffold(context,
        title: S.of(context).homePagePageTitle,
        subtitle: S.of(context).homePagePageSubTitle,
        showBackButton: false,
        body: [
          SliverPadding(
            padding: EdgeInsets.all(16),
            sliver: SliverStaggeredGrid.count(
              crossAxisCount: 2,
              staggeredTiles: [
                StaggeredTile.count(1, 2*tileHeightFactor),
                StaggeredTile.count(1, tileHeightFactor),
                StaggeredTile.count(1, tileHeightFactor),
                StaggeredTile.count(2, tileHeightFactor),
                StaggeredTile.count(1, tileHeightFactor),
                StaggeredTile.count(1, tileHeightFactor),
              ],
              children: [
                PageButton(
                  Color(0xff008DC9),
                  S.of(context).homePagePageButtonProtectYourself,
                  () {
                    _logAnalyticsEvent('ProtectYourself');
                    return Navigator.of(context).push(
                        MaterialPageRoute(builder: (c) => ProtectYourself()));
                  },
                ),
                PageButton(
                  Color(0xff1A458E),
                  S.of(context).homePagePageButtonLatestNumbers,
                  _launchStatsDashboard,
                  mainAxisAlignment: MainAxisAlignment.start,
                ),
                PageButton(
                  Color(0xff3DA7D4),
                  S.of(context).homePagePageButtonYourQuestionsAnswered,
                  () {
                    _logAnalyticsEvent('QuestionsAnswered');
                    return Navigator.of(context).push(MaterialPageRoute(
                        builder: (c) => QuestionIndexPage(
                              dataSource: QuestionData.yourQuestionsAnswered,
                              title: S.of(context).homePagePageButtonQuestions,
                            )));
                  },
                  mainAxisAlignment: MainAxisAlignment.start,
                ),
                PageButton(
                  Color(0xff234689),
                  S.of(context).homePagePageButtonWHOMythBusters,
                  () {
                    _logAnalyticsEvent('MythBusters');
                    return Navigator.of(context).push(MaterialPageRoute(
                        builder: (c) => QuestionIndexPage(
                              dataSource: QuestionData.whoMythbusters,
                              title: S
                                  .of(context)
                                  .homePagePageButtonWHOMythBusters,
                            )));
                  },
                  description:
                      S.of(context).homePagePageButtonWHOMythBustersDescription,
                  mainAxisAlignment: MainAxisAlignment.center,
                ),
                PageButton(
                  Color(0xff3DA7D4),
                  S.of(context).homePagePageButtonTravelAdvice,
                  () {
                    _logAnalyticsEvent('TravelAdvice');
                    return Navigator.of(context).push(
                        MaterialPageRoute(builder: (c) => TravelAdvice()));
                  },
                  mainAxisAlignment: MainAxisAlignment.start,
                  crossAxisAlignment: CrossAxisAlignment.center,
                ),
                PageButton(
                  Color(0xff008DC9),
                  S.of(context).homePagePageButtonNewsAndPress,
                  () => Navigator.of(context)
                      .push(MaterialPageRoute(builder: (c) => NewsFeed())),
                  mainAxisAlignment: MainAxisAlignment.start,
                  crossAxisAlignment: CrossAxisAlignment.start,
                ),
              ],
              mainAxisSpacing: 15.0,
              crossAxisSpacing: 15.0,
            ),
          ),
          SliverList(
            delegate: SliverChildListDelegate.fixed([
              Padding(
                padding: const EdgeInsets.symmetric(horizontal: 38.0),
                child: Text(
                  S.of(context).homePagePageSliverListSupport,
                  textAlign: TextAlign.center,
                  style: TextStyle(
                      fontSize: 30,
                      fontWeight: FontWeight.bold,
                      color: Color(0xffCA6B35)),
                ),
              ),
              Padding(
<<<<<<< HEAD
                padding: EdgeInsets.only(left: 15, right: 15, bottom: 15),
                child: FlatButton(
                    shape: RoundedRectangleBorder(
                        borderRadius: BorderRadius.circular(40)),
                    padding: EdgeInsets.symmetric(vertical: 24, horizontal: 23),
                    color: Color(0xffCA6B35),
                    child: Row(
                      mainAxisAlignment: MainAxisAlignment.spaceBetween,
                      children: <Widget>[
                        Text(S.of(context).homePagePageSliverListDonate),
                        Icon(Icons.arrow_forward_ios)
                      ],
                    ),
                    onPressed: () {
=======
                  padding: EdgeInsets.all(15),
                  child: FlatButton(
                      shape: RoundedRectangleBorder(
                          borderRadius: BorderRadius.circular(40)),
                      padding:
                          EdgeInsets.symmetric(vertical: 24, horizontal: 23),
                      color: Color(0xffCA6B35),
                      child: Row(
                        mainAxisAlignment: MainAxisAlignment.spaceBetween,
                        children: <Widget>[
                          Text(S.of(context).homePagePageSliverListDonate),
                          Icon(Icons.arrow_forward_ios)
                        ],
                      ),
                      onPressed: () {
>>>>>>> e16f10b7
                        _logAnalyticsEvent('Donate');
                        launch(S.of(context).homePagePageSliverListDonateUrl);
                      })),
              ListTile(
                leading: Icon(Icons.share),
                title: Text(S.of(context).homePagePageSliverListShareTheApp),
                trailing: Icon(Icons.arrow_forward_ios),
                onTap: () {
                  analytics.logShare(
                      contentType: 'App', itemId: null, method: 'Website link');
                  Share.share(
                      S.of(context).commonWhoAppShareIconButtonDescription);
                },
              ),
              ListTile(
                leading: Icon(Icons.settings),
                title: Text(S.of(context).homePagePageSliverListSettings),
                trailing: Icon(Icons.arrow_forward_ios),
                onTap: () => Navigator.of(context)
                    .push(MaterialPageRoute(builder: (c) => SettingsPage())),
              ),
              ListTile(
                title: Text(S.of(context).homePagePageSliverListAboutTheApp),
                trailing: Icon(Icons.arrow_forward_ios),
                onTap: () {
                  _logAnalyticsEvent('About');
                  showAboutDialog(
                      context: context,
                      applicationVersion: packageInfo?.version,
                      applicationLegalese: S
                          .of(context)
                          .homePagePageSliverListAboutTheAppDialog);
                },
              ),
              Container(
                height: 25,
              ),
              Text(
                '${versionString ?? ''}$copyrightString',
                style: TextStyle(color: Color(0xff26354E)),
                textAlign: TextAlign.center,
              ),
              Container(
                height: 40,
              ),
            ]),
          )
        ]);
  }

  Future _pushOnboardingIfNeeded() async {
    var onboardingComplete = await UserPreferences().getOnboardingCompleted();

    // TODO: Uncomment for testing.  Remove when appropriate.
    // onboardingComplete = false;

    if (!onboardingComplete) {
      await Navigator.of(context).push(MaterialPageRoute(
          fullscreenDialog: true, builder: (c) => OnboardingPage()));

      await UserPreferences().setAnalyticsEnabled(true);
      await UserPreferences().setOnboardingCompleted(true);
    }
  }
}<|MERGE_RESOLUTION|>--- conflicted
+++ resolved
@@ -159,23 +159,8 @@
                 ),
               ),
               Padding(
-<<<<<<< HEAD
                 padding: EdgeInsets.only(left: 15, right: 15, bottom: 15),
-                child: FlatButton(
-                    shape: RoundedRectangleBorder(
-                        borderRadius: BorderRadius.circular(40)),
-                    padding: EdgeInsets.symmetric(vertical: 24, horizontal: 23),
-                    color: Color(0xffCA6B35),
-                    child: Row(
-                      mainAxisAlignment: MainAxisAlignment.spaceBetween,
-                      children: <Widget>[
-                        Text(S.of(context).homePagePageSliverListDonate),
-                        Icon(Icons.arrow_forward_ios)
-                      ],
-                    ),
-                    onPressed: () {
-=======
-                  padding: EdgeInsets.all(15),
+
                   child: FlatButton(
                       shape: RoundedRectangleBorder(
                           borderRadius: BorderRadius.circular(40)),
@@ -190,7 +175,6 @@
                         ],
                       ),
                       onPressed: () {
->>>>>>> e16f10b7
                         _logAnalyticsEvent('Donate');
                         launch(S.of(context).homePagePageSliverListDonateUrl);
                       })),
