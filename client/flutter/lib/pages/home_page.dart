--- conflicted
+++ resolved
@@ -1,5 +1,5 @@
 import 'package:WHOFlutter/api/question_data.dart';
-import 'package:WHOFlutter/components/arrow_button.dart';
+import 'package:WHOFlutter/api/user_preferences.dart';
 import 'package:WHOFlutter/components/page_button.dart';
 import 'package:WHOFlutter/components/page_scaffold/page_scaffold.dart';
 import 'package:WHOFlutter/generated/l10n.dart';
@@ -7,17 +7,18 @@
 import 'package:WHOFlutter/pages/about_page.dart';
 import 'package:WHOFlutter/pages/latest_numbers.dart';
 import 'package:WHOFlutter/pages/news_feed.dart';
+import 'package:WHOFlutter/pages/onboarding/onboarding_page.dart';
 import 'package:WHOFlutter/pages/protect_yourself.dart';
 import 'package:WHOFlutter/pages/question_index.dart';
 import 'package:WHOFlutter/pages/settings_page.dart';
 import 'package:WHOFlutter/pages/travel_advice.dart';
 import 'package:firebase_analytics/firebase_analytics.dart';
 import 'package:flutter/material.dart';
+import 'package:flutter/services.dart';
 import 'package:flutter_staggered_grid_view/flutter_staggered_grid_view.dart';
 import 'package:share/share.dart';
 import 'package:url_launcher/url_launcher.dart';
 
-<<<<<<< HEAD
 class HomePage extends StatefulWidget {
   final FirebaseAnalytics analytics;
   final Locale locale;
@@ -26,13 +27,9 @@
   @override
   _HomePageState createState() => _HomePageState(analytics, locale);
 }
-=======
-
->>>>>>> e6e1fe9b
-
-class HomePage extends StatelessWidget {
+
+class _HomePageState extends State<HomePage> {
   final FirebaseAnalytics analytics;
-<<<<<<< HEAD
   final Locale locale;
   _HomePageState(this.analytics, this.locale);
 
@@ -55,9 +52,6 @@
   void _initStateAsync() async {
     await _pushOnboardingIfNeeded();
   }
-=======
-  HomePage(this.analytics);
->>>>>>> e6e1fe9b
 
   _logAnalyticsEvent(String name) async {
     await analytics.logEvent(name: name);
@@ -67,7 +61,8 @@
   Widget build(BuildContext context) {
     double tileHeightFactor = 0.73;
     final String versionString = packageInfo != null
-        ? '${S.of(context).commonWorldHealthOrganizationCoronavirusAppVersion(packageInfo.version, packageInfo.buildNumber)}\n'
+        ? '${S.of(context).commonWorldHealthOrganizationCoronavirusAppVersion(
+        packageInfo.version, packageInfo.buildNumber)}\n'
         : null;
 
     final String copyrightString = S
@@ -85,7 +80,7 @@
             sliver: SliverStaggeredGrid.count(
               crossAxisCount: 2,
               staggeredTiles: [
-                StaggeredTile.count(1, 2 * tileHeightFactor),
+                StaggeredTile.count(1, 2*tileHeightFactor),
                 StaggeredTile.count(1, tileHeightFactor),
                 StaggeredTile.count(1, tileHeightFactor),
                 StaggeredTile.count(2, tileHeightFactor),
@@ -111,8 +106,7 @@
                         MaterialPageRoute(builder: (c) => LatestNumbers()));
                   },
                   mainAxisAlignment: MainAxisAlignment.start,
-                  titleStyle:
-                      TextStyle(fontSize: 11.2, fontWeight: FontWeight.w700),
+                  titleStyle: TextStyle(fontSize: 11.2, fontWeight: FontWeight.w700),
                 ),
                 PageButton(
                   Color(0xff3DA7D4),
@@ -126,8 +120,7 @@
                             )));
                   },
                   mainAxisAlignment: MainAxisAlignment.start,
-                  titleStyle:
-                      TextStyle(fontSize: 11.2, fontWeight: FontWeight.w700),
+                  titleStyle: TextStyle(fontSize: 11.2, fontWeight: FontWeight.w700),
                 ),
                 PageButton(
                   Color(0xff234689),
@@ -184,95 +177,57 @@
                 ),
               ),
               Padding(
-                  padding: EdgeInsets.all(15),
-                  child: ArrowButton(
-                    title: S.of(context).homePagePageSliverListDonate,
-                    color: Color(0xffCA6B35),
-                    onPressed: () {
-                      _logAnalyticsEvent('Donate');
-                      launch(S.of(context).homePagePageSliverListDonateUrl);
-                    },
-                  )),
-
-              Divider(height: 1),
-              Material(
-                color: Colors.white,
-                child: ListTile(
-                  contentPadding: EdgeInsets.symmetric(
-                    horizontal: 16,
-                    vertical: 8,
-                  ),
-                  leading: Icon(Icons.share, color: Color(0xffCA6B35)),
-                  title: Text(
-                    S.of(context).homePagePageSliverListShareTheApp,
-                    style: TextStyle(
+                padding: EdgeInsets.all(15),
+                  child: FlatButton(
+                      shape: RoundedRectangleBorder(
+                          borderRadius: BorderRadius.circular(40)),
+                      padding:
+                          EdgeInsets.symmetric(vertical: 24, horizontal: 23),
                       color: Color(0xffCA6B35),
-                      fontWeight: FontWeight.w600,
-                      fontSize: 20,
-                    ),
-                  ),
-                  trailing: Icon(
-                    Icons.arrow_forward_ios,
-                    color: Color(0xFFC9CDD6),
-                  ),
-                  onTap: () {
-                    analytics.logShare(
-                        contentType: 'App',
-                        itemId: null,
-                        method: 'Website link');
-                    Share.share(
-                        S.of(context).commonWhoAppShareIconButtonDescription);
-                  },
-                ),
-              ),
-              Divider(height: 1),
-              Material(
-                color: Colors.white,
-                child: ListTile(
-                  contentPadding: EdgeInsets.symmetric(
-                    horizontal: 16,
-                    vertical: 8,
-                  ),
-                  leading: Icon(Icons.settings, color: Color(0xffCA6B35)),
-                  title: Text(
-                    S.of(context).homePagePageSliverListSettings,
-                    style: TextStyle(
-                        color: Color(0xffCA6B35),
-                        fontWeight: FontWeight.w600,
-                        fontSize: 20),
-                  ),
-                  trailing: Icon(
-                    Icons.arrow_forward_ios,
-                    color: Color(0xFFC9CDD6),
-                  ),
-                  onTap: () => Navigator.of(context)
-                      .push(MaterialPageRoute(builder: (c) => SettingsPage())),
-                ),
-              ),
-              Divider(height: 1),
-              Material(
-                color: Colors.white,
-                child: ListTile(
-                  contentPadding: EdgeInsets.symmetric(
-                    horizontal: 16,
-                    vertical: 8,
-                  ),
-                  title: Text(
-                    S.of(context).homePagePageSliverListAboutTheApp,
-                    style: TextStyle(fontWeight: FontWeight.w600),
-                  ),
-                  trailing: Icon(
-                    Icons.arrow_forward_ios,
-                    color: Color(0xFFC9CDD6),
-                  ),
-                  onTap: () {
-                    _logAnalyticsEvent('About');
-                    return Navigator.of(context)
-                        .push(MaterialPageRoute(builder: (c) => AboutPage()));
-                  },
-                ),
-              ),
-              Divider(height: 0),
+                      child: Row(
+                        mainAxisAlignment: MainAxisAlignment.spaceBetween,
+                        children: <Widget>[
+                          Text(S.of(context).homePagePageSliverListDonate),
+                          Icon(Icons.arrow_forward_ios)
+                        ],
+                      ),
+                      onPressed: () {
+                        _logAnalyticsEvent('Donate');
+                        launch(S.of(context).homePagePageSliverListDonateUrl);
+                    })
+              ),
+              Divider(),
+
+              ListTile(
+                leading: Icon(Icons.share, color: Color(0xffCA6B35)),
+                title: Text(S.of(context).homePagePageSliverListShareTheApp, style: TextStyle(color: Color(0xffCA6B35), fontWeight: FontWeight.w600, fontSize: 20),),
+                trailing: Icon(Icons.arrow_forward_ios),
+                onTap: () {
+                  analytics.logShare(
+                      contentType: 'App', itemId: null, method: 'Website link');
+                  Share.share(
+                      S.of(context).commonWhoAppShareIconButtonDescription);
+                },
+              ),
+              Divider(),
+              ListTile(
+                leading: Icon(Icons.settings, color: Color(0xffCA6B35)),
+                title: Text(S.of(context).homePagePageSliverListSettings, style: TextStyle(color: Color(0xffCA6B35), fontWeight: FontWeight.w600, fontSize: 20),),
+                trailing: Icon(Icons.arrow_forward_ios),
+                onTap: () => Navigator.of(context)
+                    .push(MaterialPageRoute(builder: (c) => SettingsPage())),
+              ),
+              Divider(),
+              ListTile(
+                title: Text(S.of(context).homePagePageSliverListAboutTheApp),
+                trailing: Icon(Icons.arrow_forward_ios),
+                onTap: () {
+                  _logAnalyticsEvent('About');
+                  return Navigator.of(context)
+                    .push(MaterialPageRoute(builder: (c) => AboutPage()));
+                },
+              ),
+              Divider(),
               Container(
                 height: 25,
               ),
@@ -289,4 +244,25 @@
         ]);
   }
 
+  Future<void> _pushOnboardingIfNeeded() async {
+    final onboardingComplete = await UserPreferences().getOnboardingCompleted();
+
+    // TODO: Uncomment for testing.  Remove when appropriate.
+    // onboardingComplete = false;
+
+    if (!onboardingComplete) {
+      final onboardingCompleted = await Navigator.of(context).push<bool>(
+        MaterialPageRoute(fullscreenDialog: true, builder: (_) => OnboardingPage(analytics)),
+      );
+
+      if (onboardingCompleted) {
+        await UserPreferences().setOnboardingCompleted(true);
+        await UserPreferences().setAnalyticsEnabled(true);
+      } else {
+        // This will close the app.
+        // As the user pressed back, and did not finish onboarding, that's the correct thing to do.
+        await SystemNavigator.pop();
+      }
+    }
+  }
 }