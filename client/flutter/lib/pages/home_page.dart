import 'package:WHOFlutter/api/user_preferences.dart';
import 'package:WHOFlutter/components/page_button.dart';
import 'package:WHOFlutter/api/question_data.dart';
import 'package:WHOFlutter/components/page_scaffold.dart';
import 'package:WHOFlutter/main.dart';
import 'package:WHOFlutter/pages/news_feed.dart';
import 'package:WHOFlutter/pages/onboarding/legal_landing_page.dart';
import 'package:WHOFlutter/pages/question_index.dart';
import 'package:WHOFlutter/generated/l10n.dart';
import 'package:WHOFlutter/pages/onboarding/location_sharing_page.dart';
import 'package:WHOFlutter/pages/protect_yourself.dart';
import 'package:WHOFlutter/pages/travel_advice.dart';
import 'package:flutter/cupertino.dart';
import 'package:flutter/material.dart';
import 'package:flutter_staggered_grid_view/flutter_staggered_grid_view.dart';
import 'package:share/share.dart';
import 'package:url_launcher/url_launcher.dart';

import 'onboarding/notifications_page.dart';

class HomePage extends StatefulWidget {
  @override
  _HomePageState createState() => _HomePageState();
}

class _HomePageState extends State<HomePage> {
  final String versionString = packageInfo != null
      ? 'Version ${packageInfo.version} (${packageInfo.buildNumber})\n'
      : null;
  final String copyrightString = '© 2020 WHO';
  @override
  void initState() {
    super.initState();
    _initStateAsync();
  }

  void _initStateAsync() async {
    await _pushOnboardingIfNeeded();
  }

  _launchStatsDashboard() async {
    var url = S.of(context).homePagePageButtonLatestNumbersUrl;
    if (await canLaunch(url)) {
      await launch(url);
    }
  }

  @override
  Widget build(BuildContext context) {
    return PageScaffold(context,
        title: S.of(context).homePagePageTitle,
        subtitle: S.of(context).homePagePageSubTitle,
        showBackButton: false,
        body: [
          SliverPadding(
            padding: EdgeInsets.all(16),
            sliver: SliverStaggeredGrid.count(
              crossAxisCount: 2,
              staggeredTiles: [
                StaggeredTile.count(1, 2),
                StaggeredTile.count(1, 1),
                StaggeredTile.count(1, 1),
                StaggeredTile.count(2, 1),
                StaggeredTile.count(1, 1),
                StaggeredTile.count(1, 1),
              ],
              children: [
                PageButton(
                  Color(0xff008DC9),
                  S.of(context).homePagePageButtonProtectYourself,
                  () => Navigator.of(context).push(
                      MaterialPageRoute(builder: (c) => ProtectYourself())),
                ),
                PageButton(
                  Color(0xff1A458E),
                  S.of(context).homePagePageButtonLatestNumbers,
                  _launchStatsDashboard,
                  mainAxisAlignment: MainAxisAlignment.start,
                ),
                PageButton(
                  Color(0xff3DA7D4),
                  S.of(context).homePagePageButtonYourQuestionsAnswered,
                  () => Navigator.of(context).push(MaterialPageRoute(
                      builder: (c) => QuestionIndexPage(
                            dataSource: QuestionData.yourQuestionsAnswered,
                            title: S.of(context).homePagePageButtonQuestions,
                          ))),
                  mainAxisAlignment: MainAxisAlignment.start,
                ),
                PageButton(
                  Color(0xff234689),
                  S.of(context).homePagePageButtonWHOMythBusters,
                  () => Navigator.of(context).push(
                    MaterialPageRoute(
                        builder: (c) => QuestionIndexPage(
                              dataSource: QuestionData.whoMythbusters,
                              title: S.of(context).homePagePageButtonWHOMythBusters,
                            )),
                  ),
                  description:
                      S.of(context).homePagePageButtonWHOMythBustersDescription,
                  mainAxisAlignment: MainAxisAlignment.center,
                ),
                PageButton(
                  Color(0xff3DA7D4),
                  S.of(context).homePagePageButtonTravelAdvice,
                  () => Navigator.of(context)
                      .push(MaterialPageRoute(builder: (c) => TravelAdvice())),
                  mainAxisAlignment: MainAxisAlignment.start,
                  crossAxisAlignment: CrossAxisAlignment.center,
                ),
                PageButton(
                  Color(0xff008DC9),
                  S.of(context).homePagePageButtonNewsAndPress,
                  () => Navigator.of(context)
                      .push(MaterialPageRoute(builder: (c) => NewsFeed())),
                  mainAxisAlignment: MainAxisAlignment.start,
                  crossAxisAlignment: CrossAxisAlignment.start,
                ),
              ],
              mainAxisSpacing: 15.0,
              crossAxisSpacing: 15.0,
            ),
          ),
          SliverList(
            delegate: SliverChildListDelegate.fixed([
              Padding(
                padding: const EdgeInsets.symmetric(horizontal: 38.0),
                child: Text(
                  S.of(context).homePagePageSliverListSupport,
                  textAlign: TextAlign.center,
                  style: TextStyle(
                      fontSize: 30,
                      fontWeight: FontWeight.bold,
                      color: Color(0xffCA6B35)),
                ),
              ),
              Padding(
                padding: EdgeInsets.all(15),
                child: FlatButton(
                    shape: RoundedRectangleBorder(
                        borderRadius: BorderRadius.circular(40)),
                    padding: EdgeInsets.symmetric(vertical: 24, horizontal: 23),
                    color: Color(0xffCA6B35),
                    child: Row(
                      mainAxisAlignment: MainAxisAlignment.spaceBetween,
                      children: <Widget>[
                        Text(S.of(context).homePagePageSliverListDonate),
                        Icon(Icons.arrow_forward_ios)
                      ],
                    ),
                    onPressed: () =>
                        launch(S.of(context).homePagePageSliverListDonateUrl)),
              ),
              ListTile(
                leading: Icon(Icons.share),
                title: Text(S.of(context).homePagePageSliverListShareTheApp),
                trailing: Icon(Icons.arrow_forward_ios),
                onTap: () => Share.share(
                    S.of(context).commonWhoAppShareIconButtonDescription),
              ),
              ListTile(
                title: Text(S.of(context).homePagePageSliverListAboutTheApp),
                trailing: Icon(Icons.arrow_forward_ios),
                onTap: () => showAboutDialog(
                    context: context,
                    applicationVersion: packageInfo?.version,
                    applicationLegalese:
                        S.of(context).homePagePageSliverListAboutTheAppDialog),
              ),
              Container(
                height: 25,
              ),
              Text(
<<<<<<< HEAD
                '${versionString ?? ''}$copyrightString',
=======
                S.of(context).commonWorldHealthOrganizationCoronavirusAppVersion,
>>>>>>> cf701fcc
                style: TextStyle(color: Color(0xff26354E)),
                textAlign: TextAlign.center,
              ),
              Container(
                height: 40,
              ),
            ]),
          )
        ]);
  }

  Future _pushOnboardingIfNeeded() async {
    var onboardingComplete = await UserPreferences().getOnboardingCompleted();

    // TODO: Uncomment for testing.  Remove when appropriate.
    // onboardingComplete = false;

    if (!onboardingComplete) {
      // TODO: We should wrap these in a single Navigation context so that they can
      // TODO: slide up as a modal, proceed with pushes left to right, and then be
      // TODO: dismissed together.
      await Navigator.of(context).push(MaterialPageRoute(
        fullscreenDialog: true,
        builder: (c)=>LegalLandingPage()
      ));
      await Navigator.of(context).push(MaterialPageRoute(
          fullscreenDialog: true, builder: (c) => LocationSharingPage()));
      await Navigator.of(context).push(MaterialPageRoute(
          fullscreenDialog: true, builder: (c) => NotificationsPage()));

      await UserPreferences().setOnboardingCompleted(true);
    }
  }
}<|MERGE_RESOLUTION|>--- conflicted
+++ resolved
@@ -172,11 +172,7 @@
                 height: 25,
               ),
               Text(
-<<<<<<< HEAD
                 '${versionString ?? ''}$copyrightString',
-=======
-                S.of(context).commonWorldHealthOrganizationCoronavirusAppVersion,
->>>>>>> cf701fcc
                 style: TextStyle(color: Color(0xff26354E)),
                 textAlign: TextAlign.center,
               ),
