import 'package:WHOFlutter/api/user_preferences.dart';
import 'package:WHOFlutter/components/page_button.dart';
import 'package:WHOFlutter/api/question_data.dart';
import 'package:WHOFlutter/components/page_scaffold.dart';
import 'package:WHOFlutter/main.dart';
import 'package:WHOFlutter/pages/about_page.dart';
import 'package:WHOFlutter/pages/news_feed.dart';
import 'package:WHOFlutter/pages/onboarding/onboarding_page.dart';
import 'package:WHOFlutter/pages/question_index.dart';
import 'package:WHOFlutter/generated/l10n.dart';
import 'package:WHOFlutter/pages/protect_yourself.dart';
import 'package:WHOFlutter/pages/settings_page.dart';
import 'package:WHOFlutter/pages/travel_advice.dart';
import 'package:firebase_analytics/firebase_analytics.dart';
import 'package:flutter/cupertino.dart';
import 'package:flutter/material.dart';
import 'package:flutter_staggered_grid_view/flutter_staggered_grid_view.dart';
import 'package:share/share.dart';
import 'package:url_launcher/url_launcher.dart';

class HomePage extends StatefulWidget {
  final FirebaseAnalytics analytics;

  HomePage(this.analytics);
  @override
  _HomePageState createState() => _HomePageState(analytics);
}

class _HomePageState extends State<HomePage> {
  final FirebaseAnalytics analytics;
  _HomePageState(this.analytics);

  final String versionString = packageInfo != null
      ? 'Version ${packageInfo.version} (${packageInfo.buildNumber})\n'
      : null;
  final String copyrightString = '© 2020 WHO';
  @override
  void initState() {
    super.initState();
    _initStateAsync();
  }

  void _initStateAsync() async {
    await _pushOnboardingIfNeeded();
  }

  _launchStatsDashboard() async {
    var url = S.of(context).homePagePageButtonLatestNumbersUrl;
    if (await canLaunch(url)) {
      _logAnalyticsEvent('LatestNumbers');
      await launch(url);
    }
  }

  _logAnalyticsEvent(String name) async {
    await analytics.logEvent(name: name);
  }

  @override
  Widget build(BuildContext context) {
    return PageScaffold(context,
        title: S.of(context).homePagePageTitle,
        subtitle: S.of(context).homePagePageSubTitle,
        showBackButton: false,
        body: [
          SliverPadding(
            padding: EdgeInsets.all(16),
            sliver: SliverStaggeredGrid.count(
              crossAxisCount: 2,
              staggeredTiles: [
                StaggeredTile.count(1, 2),
                StaggeredTile.count(1, 1),
                StaggeredTile.count(1, 1),
                StaggeredTile.count(2, 1),
                StaggeredTile.count(1, 1),
                StaggeredTile.count(1, 1),
              ],
              children: [
                PageButton(
                  Color(0xff008DC9),
                  S.of(context).homePagePageButtonProtectYourself,
                  () {
                    _logAnalyticsEvent('ProtectYourself');
                    return Navigator.of(context).push(
                        MaterialPageRoute(builder: (c) => ProtectYourself()));
                  },
                ),
                PageButton(
                  Color(0xff1A458E),
                  S.of(context).homePagePageButtonLatestNumbers,
                  _launchStatsDashboard,
                  mainAxisAlignment: MainAxisAlignment.start,
                ),
                PageButton(
                  Color(0xff3DA7D4),
                  S.of(context).homePagePageButtonYourQuestionsAnswered,
                  () {
                    _logAnalyticsEvent('QuestionsAnswered');
                    return Navigator.of(context).push(MaterialPageRoute(
                        builder: (c) => QuestionIndexPage(
                              dataSource: QuestionData.yourQuestionsAnswered,
                              title: S.of(context).homePagePageButtonQuestions,
                            )));
                  },
                  mainAxisAlignment: MainAxisAlignment.start,
                ),
                PageButton(
                  Color(0xff234689),
                  S.of(context).homePagePageButtonWHOMythBusters,
                  () {
                    _logAnalyticsEvent('MythBusters');
                    return Navigator.of(context).push(MaterialPageRoute(
                        builder: (c) => QuestionIndexPage(
                              dataSource: QuestionData.whoMythbusters,
                              title: S
                                  .of(context)
                                  .homePagePageButtonWHOMythBusters,
                            )));
                  },
                  description:
                      S.of(context).homePagePageButtonWHOMythBustersDescription,
                  mainAxisAlignment: MainAxisAlignment.center,
                ),
                PageButton(
                  Color(0xff3DA7D4),
                  S.of(context).homePagePageButtonTravelAdvice,
                  () {
                    _logAnalyticsEvent('TravelAdvice');
                    return Navigator.of(context).push(
                        MaterialPageRoute(builder: (c) => TravelAdvice()));
                  },
                  mainAxisAlignment: MainAxisAlignment.start,
                  crossAxisAlignment: CrossAxisAlignment.center,
                ),
                PageButton(
                  Color(0xff008DC9),
                  S.of(context).homePagePageButtonNewsAndPress,
                  () => Navigator.of(context)
                      .push(MaterialPageRoute(builder: (c) => NewsFeed())),
                  mainAxisAlignment: MainAxisAlignment.start,
                  crossAxisAlignment: CrossAxisAlignment.start,
                ),
              ],
              mainAxisSpacing: 15.0,
              crossAxisSpacing: 15.0,
            ),
          ),
          SliverList(
            delegate: SliverChildListDelegate.fixed([
              Padding(
                padding: const EdgeInsets.symmetric(horizontal: 38.0),
                child: Text(
                  S.of(context).homePagePageSliverListSupport,
                  textAlign: TextAlign.center,
                  style: TextStyle(
                      fontSize: 30,
                      fontWeight: FontWeight.bold,
                      color: Color(0xffCA6B35)),
                ),
              ),
              Padding(
                  padding: EdgeInsets.all(15),
                  child: FlatButton(
                      shape: RoundedRectangleBorder(
                          borderRadius: BorderRadius.circular(40)),
                      padding:
                          EdgeInsets.symmetric(vertical: 24, horizontal: 23),
                      color: Color(0xffCA6B35),
                      child: Row(
                        mainAxisAlignment: MainAxisAlignment.spaceBetween,
                        children: <Widget>[
                          Text(S.of(context).homePagePageSliverListDonate),
                          Icon(Icons.arrow_forward_ios)
                        ],
                      ),
                      onPressed: () {
                        _logAnalyticsEvent('Donate');
                        launch(S.of(context).homePagePageSliverListDonateUrl);
                      })),
              ListTile(
                leading: Icon(Icons.share),
                title: Text(S.of(context).homePagePageSliverListShareTheApp),
                trailing: Icon(Icons.arrow_forward_ios),
                onTap: () {
                  analytics.logShare(
                      contentType: 'App', itemId: null, method: 'Website link');
                  Share.share(
                      S.of(context).commonWhoAppShareIconButtonDescription);
                },
              ),
              ListTile(
                leading: Icon(Icons.settings),
                title: Text(S.of(context).homePagePageSliverListSettings),
                trailing: Icon(Icons.arrow_forward_ios),
                onTap: () => Navigator.of(context)
                    .push(MaterialPageRoute(builder: (c) => SettingsPage())),
              ),
              ListTile(
                title: Text(S.of(context).homePagePageSliverListAboutTheApp),
                trailing: Icon(Icons.arrow_forward_ios),
                onTap: () {
                  _logAnalyticsEvent('About');
<<<<<<< HEAD
                  return Navigator.of(context)
                    .push(MaterialPageRoute(builder: (c) => AboutPage()));
=======
                  showAboutDialog(
                      context: context,
                      applicationVersion: packageInfo?.version,
                      applicationLegalese: S
                          .of(context)
                          .homePagePageSliverListAboutTheAppDialog);
>>>>>>> fba81713
                },
              ),
              Container(
                height: 25,
              ),
              Text(
                '${versionString ?? ''}$copyrightString',
                style: TextStyle(color: Color(0xff26354E)),
                textAlign: TextAlign.center,
              ),
              Container(
                height: 40,
              ),
            ]),
          )
        ]);
  }

  Future _pushOnboardingIfNeeded() async {
    var onboardingComplete = await UserPreferences().getOnboardingCompleted();

    // TODO: Uncomment for testing.  Remove when appropriate.
    // onboardingComplete = false;

    if (!onboardingComplete) {
      await Navigator.of(context).push(MaterialPageRoute(
          fullscreenDialog: true, builder: (c) => OnboardingPage()));

      await UserPreferences().setAnalyticsEnabled(true);
      await UserPreferences().setOnboardingCompleted(true);
    }
  }
}<|MERGE_RESOLUTION|>--- conflicted
+++ resolved
@@ -200,17 +200,8 @@
                 trailing: Icon(Icons.arrow_forward_ios),
                 onTap: () {
                   _logAnalyticsEvent('About');
-<<<<<<< HEAD
                   return Navigator.of(context)
                     .push(MaterialPageRoute(builder: (c) => AboutPage()));
-=======
-                  showAboutDialog(
-                      context: context,
-                      applicationVersion: packageInfo?.version,
-                      applicationLegalese: S
-                          .of(context)
-                          .homePagePageSliverListAboutTheAppDialog);
->>>>>>> fba81713
                 },
               ),
               Container(
