--- conflicted
+++ resolved
@@ -2,11 +2,8 @@
 import 'package:WHOFlutter/api/user_preferences.dart';
 import 'package:WHOFlutter/components/page_button.dart';
 import 'package:WHOFlutter/components/page_scaffold/page_scaffold.dart';
-<<<<<<< HEAD
 import 'package:WHOFlutter/constants.dart';
-=======
 import 'package:WHOFlutter/generated/l10n.dart';
->>>>>>> 387dde0b
 import 'package:WHOFlutter/main.dart';
 import 'package:WHOFlutter/pages/about_page.dart';
 import 'package:WHOFlutter/pages/latest_numbers.dart';
@@ -163,29 +160,8 @@
                 ),
               ),
               Padding(
-<<<<<<< HEAD
                   padding: EdgeInsets.all(15),
                   child: ArrowButton()
-=======
-                padding: EdgeInsets.all(15),
-                  child: FlatButton(
-                      shape: RoundedRectangleBorder(
-                          borderRadius: BorderRadius.circular(40)),
-                      padding:
-                          EdgeInsets.symmetric(vertical: 24, horizontal: 23),
-                      color: Color(0xffCA6B35),
-                      child: Row(
-                        mainAxisAlignment: MainAxisAlignment.spaceBetween,
-                        children: <Widget>[
-                          Text(S.of(context).homePagePageSliverListDonate),
-                          Icon(Icons.arrow_forward_ios)
-                        ],
-                      ),
-                      onPressed: () {
-                        _logAnalyticsEvent('Donate');
-                        launch(S.of(context).homePagePageSliverListDonateUrl);
-                    })
->>>>>>> 387dde0b
               ),
               Divider(),
 
