import 'package:WHOFlutter/api/question_data.dart';
<<<<<<< HEAD
import 'package:WHOFlutter/api/user_preferences.dart';
import 'package:WHOFlutter/components/arrow_button.dart';
=======
>>>>>>> ede6c5c4
import 'package:WHOFlutter/components/page_button.dart';
import 'package:WHOFlutter/components/page_scaffold/page_scaffold.dart';
import 'package:WHOFlutter/generated/l10n.dart';
import 'package:WHOFlutter/main.dart';
import 'package:WHOFlutter/pages/about_page.dart';
import 'package:WHOFlutter/pages/latest_numbers.dart';
import 'package:WHOFlutter/pages/news_feed.dart';
import 'package:WHOFlutter/pages/protect_yourself.dart';
import 'package:WHOFlutter/pages/question_index.dart';
import 'package:WHOFlutter/pages/settings_page.dart';
import 'package:WHOFlutter/pages/travel_advice.dart';
import 'package:firebase_analytics/firebase_analytics.dart';
import 'package:flutter/material.dart';
import 'package:flutter_staggered_grid_view/flutter_staggered_grid_view.dart';
import 'package:share/share.dart';
import 'package:url_launcher/url_launcher.dart';



class HomePage extends StatelessWidget {
  final FirebaseAnalytics analytics;
  HomePage(this.analytics);

  _logAnalyticsEvent(String name) async {
    await analytics.logEvent(name: name);
  }

  @override
  Widget build(BuildContext context) {
    double tileHeightFactor = 0.73;
    final String versionString = packageInfo != null
        ? '${S.of(context).commonWorldHealthOrganizationCoronavirusAppVersion(packageInfo.version, packageInfo.buildNumber)}\n'
        : null;

    final String copyrightString = S
        .of(context)
        .commonWorldHealthOrganizationCoronavirusCopyright(DateTime.now().year);

    return PageScaffold(context,
        title: S.of(context).homePagePageTitle,
        subtitle: S.of(context).homePagePageSubTitle,
        showBackButton: false,
        showLogoInHeader: true,
        body: [
          SliverPadding(
            padding: EdgeInsets.all(16),
            sliver: SliverStaggeredGrid.count(
              crossAxisCount: 2,
              staggeredTiles: [
                StaggeredTile.count(1, 2 * tileHeightFactor),
                StaggeredTile.count(1, tileHeightFactor),
                StaggeredTile.count(1, tileHeightFactor),
                StaggeredTile.count(2, tileHeightFactor),
                StaggeredTile.count(1, tileHeightFactor),
                StaggeredTile.count(1, tileHeightFactor),
              ],
              children: [
                PageButton(
                  Color(0xff008DC9),
                  S.of(context).homePagePageButtonProtectYourself,
                  () {
                    _logAnalyticsEvent('ProtectYourself');
                    return Navigator.of(context).push(
                        MaterialPageRoute(builder: (c) => ProtectYourself()));
                  },
                ),
                PageButton(
                  Color(0xff1A458E),
                  S.of(context).homePagePageButtonLatestNumbers,
                  () {
                    _logAnalyticsEvent('LatestNumbers');
                    return Navigator.of(context).push(
                        MaterialPageRoute(builder: (c) => LatestNumbers()));
                  },
                  mainAxisAlignment: MainAxisAlignment.start,
                  titleStyle:
                      TextStyle(fontSize: 11.2, fontWeight: FontWeight.w700),
                ),
                PageButton(
                  Color(0xff3DA7D4),
                  S.of(context).homePagePageButtonYourQuestionsAnswered,
                  () {
                    _logAnalyticsEvent('QuestionsAnswered');
                    return Navigator.of(context).push(MaterialPageRoute(
                        builder: (c) => QuestionIndexPage(
                              dataSource: QuestionData.yourQuestionsAnswered,
                              title: S.of(context).homePagePageButtonQuestions,
                            )));
                  },
                  mainAxisAlignment: MainAxisAlignment.start,
                  titleStyle:
                      TextStyle(fontSize: 11.2, fontWeight: FontWeight.w700),
                ),
                PageButton(
                  Color(0xff234689),
                  S.of(context).homePagePageButtonWHOMythBusters,
                  () {
                    _logAnalyticsEvent('GetTheFacts');
                    return Navigator.of(context).push(MaterialPageRoute(
                        builder: (c) => QuestionIndexPage(
                              dataSource: QuestionData.whoMythbusters,
                              title: S
                                  .of(context)
                                  .homePagePageButtonWHOMythBusters,
                            )));
                  },
                  description:
                      S.of(context).homePagePageButtonWHOMythBustersDescription,
                  mainAxisAlignment: MainAxisAlignment.center,
                ),
                PageButton(
                  Color(0xff3DA7D4),
                  S.of(context).homePagePageButtonTravelAdvice,
                  () {
                    _logAnalyticsEvent('TravelAdvice');
                    return Navigator.of(context).push(
                        MaterialPageRoute(builder: (c) => TravelAdvice()));
                  },
                  mainAxisAlignment: MainAxisAlignment.start,
                  crossAxisAlignment: CrossAxisAlignment.start,
                ),
                PageButton(
                  Color(0xff008DC9),
                  S.of(context).homePagePageButtonNewsAndPress,
                  () => Navigator.of(context)
                      .push(MaterialPageRoute(builder: (c) => NewsFeed())),
                  mainAxisAlignment: MainAxisAlignment.start,
                  crossAxisAlignment: CrossAxisAlignment.start,
                ),
              ],
              mainAxisSpacing: 15.0,
              crossAxisSpacing: 15.0,
            ),
          ),
          SliverList(
            delegate: SliverChildListDelegate.fixed([
              Padding(
                padding: const EdgeInsets.symmetric(horizontal: 38.0),
                child: Text(
                  S.of(context).homePagePageSliverListSupport,
                  textAlign: TextAlign.center,
                  style: TextStyle(
                      fontSize: 30,
                      fontWeight: FontWeight.bold,
                      color: Color(0xffCA6B35)),
                ),
              ),
              Padding(
                  padding: EdgeInsets.all(15),
<<<<<<< HEAD
                  child: ArrowButton(
                    title: S.of(context).homePagePageSliverListDonate,
                    color: Color(0xffCA6B35),
                    onPressed: () {
                      _logAnalyticsEvent('Donate');
                      launch(S.of(context).homePagePageSliverListDonateUrl);
                    },
                  )),
=======
                  child: FlatButton(
                      shape: RoundedRectangleBorder(
                          borderRadius: BorderRadius.circular(40)),
                      padding:
                          EdgeInsets.symmetric(vertical: 24, horizontal: 23),
                      color: Color(0xffCA6B35),
                      child: Row(
                        mainAxisAlignment: MainAxisAlignment.spaceBetween,
                        children: <Widget>[
                          Text(S.of(context).homePagePageSliverListDonate),
                          Icon(Icons.arrow_forward_ios)
                        ],
                      ),
                      onPressed: () {
                        _logAnalyticsEvent('Donate');
                        launch(S.of(context).homePagePageSliverListDonateUrl);
                      })),
>>>>>>> ede6c5c4
              Divider(height: 1),
              Material(
                color: Colors.white,
                child: ListTile(
                  contentPadding: EdgeInsets.symmetric(
                    horizontal: 16,
                    vertical: 8,
                  ),
                  leading: Icon(Icons.share, color: Color(0xffCA6B35)),
                  title: Text(
                    S.of(context).homePagePageSliverListShareTheApp,
                    style: TextStyle(
                      color: Color(0xffCA6B35),
                      fontWeight: FontWeight.w600,
                      fontSize: 20,
                    ),
                  ),
                  trailing: Icon(
                    Icons.arrow_forward_ios,
                    color: Color(0xFFC9CDD6),
                  ),
                  onTap: () {
                    analytics.logShare(
                        contentType: 'App',
                        itemId: null,
                        method: 'Website link');
                    Share.share(
                        S.of(context).commonWhoAppShareIconButtonDescription);
                  },
                ),
              ),
              Divider(height: 1),
              Material(
                color: Colors.white,
                child: ListTile(
                  contentPadding: EdgeInsets.symmetric(
                    horizontal: 16,
                    vertical: 8,
                  ),
                  leading: Icon(Icons.settings, color: Color(0xffCA6B35)),
                  title: Text(
                    S.of(context).homePagePageSliverListSettings,
                    style: TextStyle(
                        color: Color(0xffCA6B35),
                        fontWeight: FontWeight.w600,
                        fontSize: 20),
                  ),
                  trailing: Icon(
                    Icons.arrow_forward_ios,
                    color: Color(0xFFC9CDD6),
                  ),
                  onTap: () => Navigator.of(context)
                      .push(MaterialPageRoute(builder: (c) => SettingsPage())),
                ),
              ),
              Divider(height: 1),
              Material(
                color: Colors.white,
                child: ListTile(
                  contentPadding: EdgeInsets.symmetric(
                    horizontal: 16,
                    vertical: 8,
                  ),
                  title: Text(
                    S.of(context).homePagePageSliverListAboutTheApp,
                    style: TextStyle(fontWeight: FontWeight.w600),
                  ),
                  trailing: Icon(
                    Icons.arrow_forward_ios,
                    color: Color(0xFFC9CDD6),
                  ),
                  onTap: () {
                    _logAnalyticsEvent('About');
                    return Navigator.of(context)
                        .push(MaterialPageRoute(builder: (c) => AboutPage()));
                  },
                ),
              ),
              Divider(height: 0),
              Container(
                height: 25,
              ),
              Text(
                '${versionString ?? ''}$copyrightString',
                style: TextStyle(color: Color(0xff26354E)),
                textAlign: TextAlign.center,
              ),
              Container(
                height: 40,
              ),
            ]),
          )
        ]);
  }
<<<<<<< HEAD

  Future<void> _pushOnboardingIfNeeded() async {
    final onboardingComplete = await UserPreferences().getOnboardingCompleted();

    // TODO: Uncomment for testing.  Remove when appropriate.
    // onboardingComplete = false;

    if (!onboardingComplete) {
      final onboardingCompleted = await Navigator.of(context).push<bool>(
        MaterialPageRoute(
            fullscreenDialog: true, builder: (_) => OnboardingPage()),
      );

      if (onboardingCompleted) {
        await UserPreferences().setOnboardingCompleted(true);
        await UserPreferences().setAnalyticsEnabled(true);
      } else {
        // This will close the app.
        // As the user pressed back, and did not finish onboarding, that's the correct thing to do.
        await SystemNavigator.pop();
      }
    }
  }
=======
>>>>>>> ede6c5c4
}<|MERGE_RESOLUTION|>--- conflicted
+++ resolved
@@ -1,9 +1,6 @@
 import 'package:WHOFlutter/api/question_data.dart';
-<<<<<<< HEAD
 import 'package:WHOFlutter/api/user_preferences.dart';
 import 'package:WHOFlutter/components/arrow_button.dart';
-=======
->>>>>>> ede6c5c4
 import 'package:WHOFlutter/components/page_button.dart';
 import 'package:WHOFlutter/components/page_scaffold/page_scaffold.dart';
 import 'package:WHOFlutter/generated/l10n.dart';
@@ -11,12 +8,14 @@
 import 'package:WHOFlutter/pages/about_page.dart';
 import 'package:WHOFlutter/pages/latest_numbers.dart';
 import 'package:WHOFlutter/pages/news_feed.dart';
+import 'package:WHOFlutter/pages/onboarding/onboarding_page.dart';
 import 'package:WHOFlutter/pages/protect_yourself.dart';
 import 'package:WHOFlutter/pages/question_index.dart';
 import 'package:WHOFlutter/pages/settings_page.dart';
 import 'package:WHOFlutter/pages/travel_advice.dart';
 import 'package:firebase_analytics/firebase_analytics.dart';
 import 'package:flutter/material.dart';
+import 'package:flutter/services.dart';
 import 'package:flutter_staggered_grid_view/flutter_staggered_grid_view.dart';
 import 'package:share/share.dart';
 import 'package:url_launcher/url_launcher.dart';
@@ -153,7 +152,6 @@
               ),
               Padding(
                   padding: EdgeInsets.all(15),
-<<<<<<< HEAD
                   child: ArrowButton(
                     title: S.of(context).homePagePageSliverListDonate,
                     color: Color(0xffCA6B35),
@@ -162,25 +160,7 @@
                       launch(S.of(context).homePagePageSliverListDonateUrl);
                     },
                   )),
-=======
-                  child: FlatButton(
-                      shape: RoundedRectangleBorder(
-                          borderRadius: BorderRadius.circular(40)),
-                      padding:
-                          EdgeInsets.symmetric(vertical: 24, horizontal: 23),
-                      color: Color(0xffCA6B35),
-                      child: Row(
-                        mainAxisAlignment: MainAxisAlignment.spaceBetween,
-                        children: <Widget>[
-                          Text(S.of(context).homePagePageSliverListDonate),
-                          Icon(Icons.arrow_forward_ios)
-                        ],
-                      ),
-                      onPressed: () {
-                        _logAnalyticsEvent('Donate');
-                        launch(S.of(context).homePagePageSliverListDonateUrl);
-                      })),
->>>>>>> ede6c5c4
+
               Divider(height: 1),
               Material(
                 color: Colors.white,
@@ -275,30 +255,5 @@
           )
         ]);
   }
-<<<<<<< HEAD
-
-  Future<void> _pushOnboardingIfNeeded() async {
-    final onboardingComplete = await UserPreferences().getOnboardingCompleted();
-
-    // TODO: Uncomment for testing.  Remove when appropriate.
-    // onboardingComplete = false;
-
-    if (!onboardingComplete) {
-      final onboardingCompleted = await Navigator.of(context).push<bool>(
-        MaterialPageRoute(
-            fullscreenDialog: true, builder: (_) => OnboardingPage()),
-      );
-
-      if (onboardingCompleted) {
-        await UserPreferences().setOnboardingCompleted(true);
-        await UserPreferences().setAnalyticsEnabled(true);
-      } else {
-        // This will close the app.
-        // As the user pressed back, and did not finish onboarding, that's the correct thing to do.
-        await SystemNavigator.pop();
-      }
-    }
-  }
-=======
->>>>>>> ede6c5c4
+
 }