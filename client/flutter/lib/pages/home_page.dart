--- conflicted
+++ resolved
@@ -171,49 +171,6 @@
                         _logAnalyticsEvent('Donate');
                         launch(S.of(context).homePagePageSliverListDonateUrl);
                       })),
-<<<<<<< HEAD
-              Divider(),
-              ListTile(
-                leading: Icon(Icons.share, color: Color(0xffCA6B35)),
-                title: Text(
-                  S.of(context).homePagePageSliverListShareTheApp,
-                  style: TextStyle(
-                      color: Color(0xffCA6B35),
-                      fontWeight: FontWeight.w600,
-                      fontSize: 20),
-                ),
-                trailing: Icon(Icons.arrow_forward_ios),
-                onTap: () {
-                  analytics.logShare(
-                      contentType: 'App', itemId: null, method: 'Website link');
-                  Share.share(
-                      S.of(context).commonWhoAppShareIconButtonDescription);
-                },
-              ),
-              Divider(),
-              ListTile(
-                leading: Icon(Icons.settings, color: Color(0xffCA6B35)),
-                title: Text(
-                  S.of(context).homePagePageSliverListSettings,
-                  style: TextStyle(
-                      color: Color(0xffCA6B35),
-                      fontWeight: FontWeight.w600,
-                      fontSize: 20),
-                ),
-                trailing: Icon(Icons.arrow_forward_ios),
-                onTap: () => Navigator.of(context)
-                    .push(MaterialPageRoute(builder: (c) => SettingsPage())),
-              ),
-              Divider(),
-              ListTile(
-                title: Text(S.of(context).homePagePageSliverListAboutTheApp),
-                trailing: Icon(Icons.arrow_forward_ios),
-                onTap: () {
-                  _logAnalyticsEvent('About');
-                  return Navigator.of(context)
-                      .push(MaterialPageRoute(builder: (c) => AboutPage()));
-                },
-=======
               Divider(height: 1),
               Material(
                 color: Colors.white,
@@ -291,7 +248,6 @@
                         .push(MaterialPageRoute(builder: (c) => AboutPage()));
                   },
                 ),
->>>>>>> 2be815b2
               ),
               Divider(height: 0),
               Container(
