import 'package:WHOFlutter/api/user_preferences.dart';
import 'package:WHOFlutter/components/page_button.dart';
import 'package:WHOFlutter/api/question_data.dart';
import 'package:WHOFlutter/components/page_scaffold/page_scaffold.dart';
import 'package:WHOFlutter/main.dart';
import 'package:WHOFlutter/pages/about_page.dart';
import 'package:WHOFlutter/pages/latest_numbers.dart';
import 'package:WHOFlutter/pages/news_feed.dart';
import 'package:WHOFlutter/pages/onboarding/onboarding_page.dart';
import 'package:WHOFlutter/pages/question_index.dart';
import 'package:WHOFlutter/generated/l10n.dart';
import 'package:WHOFlutter/pages/protect_yourself.dart';
import 'package:WHOFlutter/pages/settings_page.dart';
import 'package:WHOFlutter/pages/travel_advice.dart';
import 'package:firebase_analytics/firebase_analytics.dart';
import 'package:flutter/cupertino.dart';
import 'package:flutter/material.dart';
import 'package:flutter_staggered_grid_view/flutter_staggered_grid_view.dart';
import 'package:share/share.dart';
import 'package:url_launcher/url_launcher.dart';

class HomePage extends StatefulWidget {
  final FirebaseAnalytics analytics;

  HomePage(this.analytics);
  @override
  _HomePageState createState() => _HomePageState(analytics);
}

class _HomePageState extends State<HomePage> {
  final FirebaseAnalytics analytics;
  _HomePageState(this.analytics);

  @override
  void initState() {
    super.initState();
    _initStateAsync();
  }

  void _initStateAsync() async {
    await _pushOnboardingIfNeeded();
  }

  _logAnalyticsEvent(String name) async {
    await analytics.logEvent(name: name);
  }

  @override
  Widget build(BuildContext context) {
<<<<<<< HEAD
    double tileHeightFactor = 0.7;
=======
    final String versionString = packageInfo != null
        ? '${S.of(context).commonWorldHealthOrganizationCoronavirusAppVersion(
        packageInfo.version, packageInfo.buildNumber)}\n'
        : null;

    final String copyrightString = S
        .of(context)
        .commonWorldHealthOrganizationCoronavirusCopyright(DateTime.now().year);

>>>>>>> bed0a3b1
    return PageScaffold(context,
        title: S.of(context).homePagePageTitle,
        subtitle: S.of(context).homePagePageSubTitle,
        showBackButton: false,
        showLogoInHeader: true,
        body: [
          SliverPadding(
            padding: EdgeInsets.all(16),
            sliver: SliverStaggeredGrid.count(
              crossAxisCount: 2,
              staggeredTiles: [
                StaggeredTile.count(1, 2*tileHeightFactor),
                StaggeredTile.count(1, tileHeightFactor),
                StaggeredTile.count(1, tileHeightFactor),
                StaggeredTile.count(2, tileHeightFactor),
                StaggeredTile.count(1, tileHeightFactor),
                StaggeredTile.count(1, tileHeightFactor),
              ],
              children: [
                PageButton(
                  Color(0xff008DC9),
                  S.of(context).homePagePageButtonProtectYourself,
                  () {
                    _logAnalyticsEvent('ProtectYourself');
                    return Navigator.of(context).push(
                        MaterialPageRoute(builder: (c) => ProtectYourself()));
                  },
                ),
                PageButton(
                  Color(0xff1A458E),
                  S.of(context).homePagePageButtonLatestNumbers,
                  () {
                    _logAnalyticsEvent('LatestNumbers');
                    return Navigator.of(context).push(
                        MaterialPageRoute(builder: (c) => LatestNumbers()));
                  },
                  mainAxisAlignment: MainAxisAlignment.start,
                ),
                PageButton(
                  Color(0xff3DA7D4),
                  S.of(context).homePagePageButtonYourQuestionsAnswered,
                  () {
                    _logAnalyticsEvent('QuestionsAnswered');
                    return Navigator.of(context).push(MaterialPageRoute(
                        builder: (c) => QuestionIndexPage(
                              dataSource: QuestionData.yourQuestionsAnswered,
                              title: S.of(context).homePagePageButtonQuestions,
                            )));
                  },
                  mainAxisAlignment: MainAxisAlignment.start,
                ),
                PageButton(
                  Color(0xff234689),
                  S.of(context).homePagePageButtonWHOMythBusters,
                  () {
                    _logAnalyticsEvent('GetTheFacts');
                    return Navigator.of(context).push(MaterialPageRoute(
                        builder: (c) => QuestionIndexPage(
                              dataSource: QuestionData.whoMythbusters,
                              title: S
                                  .of(context)
                                  .homePagePageButtonWHOMythBusters,
                            )));
                  },
                  description:
                      S.of(context).homePagePageButtonWHOMythBustersDescription,
                  mainAxisAlignment: MainAxisAlignment.center,
                ),
                PageButton(
                  Color(0xff3DA7D4),
                  S.of(context).homePagePageButtonTravelAdvice,
                  () {
                    _logAnalyticsEvent('TravelAdvice');
                    return Navigator.of(context).push(
                        MaterialPageRoute(builder: (c) => TravelAdvice()));
                  },
                  mainAxisAlignment: MainAxisAlignment.start,
                  crossAxisAlignment: CrossAxisAlignment.start,
                ),
                PageButton(
                  Color(0xff008DC9),
                  S.of(context).homePagePageButtonNewsAndPress,
                  () => Navigator.of(context)
                      .push(MaterialPageRoute(builder: (c) => NewsFeed())),
                  mainAxisAlignment: MainAxisAlignment.start,
                  crossAxisAlignment: CrossAxisAlignment.start,
                ),
              ],
              mainAxisSpacing: 15.0,
              crossAxisSpacing: 15.0,
            ),
          ),
          SliverList(
            delegate: SliverChildListDelegate.fixed([
              Padding(
                padding: const EdgeInsets.symmetric(horizontal: 38.0),
                child: Text(
                  S.of(context).homePagePageSliverListSupport,
                  textAlign: TextAlign.center,
                  style: TextStyle(
                      fontSize: 30,
                      fontWeight: FontWeight.bold,
                      color: Color(0xffCA6B35)),
                ),
              ),
              Padding(
                padding: EdgeInsets.all(15),
                  child: FlatButton(
                      shape: RoundedRectangleBorder(
                          borderRadius: BorderRadius.circular(40)),
                      padding:
                          EdgeInsets.symmetric(vertical: 24, horizontal: 23),
                      color: Color(0xffCA6B35),
                      child: Row(
                        mainAxisAlignment: MainAxisAlignment.spaceBetween,
                        children: <Widget>[
                          Text(S.of(context).homePagePageSliverListDonate),
                          Icon(Icons.arrow_forward_ios)
                        ],
                      ),
                      onPressed: () {
                        _logAnalyticsEvent('Donate');
                        launch(S.of(context).homePagePageSliverListDonateUrl);
                    })
              ),
              Divider(),

              ListTile(
                leading: Icon(Icons.share, color: Color(0xffCA6B35)),
                title: Text(S.of(context).homePagePageSliverListShareTheApp, style: TextStyle(color: Color(0xffCA6B35), fontWeight: FontWeight.w600, fontSize: 20),),
                trailing: Icon(Icons.arrow_forward_ios),
                onTap: () {
                  analytics.logShare(
                      contentType: 'App', itemId: null, method: 'Website link');
                  Share.share(
                      S.of(context).commonWhoAppShareIconButtonDescription);
                },
              ),
              Divider(),
              ListTile(
                leading: Icon(Icons.settings, color: Color(0xffCA6B35)),
                title: Text(S.of(context).homePagePageSliverListSettings, style: TextStyle(color: Color(0xffCA6B35), fontWeight: FontWeight.w600, fontSize: 20),),
                trailing: Icon(Icons.arrow_forward_ios),
                onTap: () => Navigator.of(context)
                    .push(MaterialPageRoute(builder: (c) => SettingsPage())),
              ),
              Divider(),
              ListTile(
                title: Text(S.of(context).homePagePageSliverListAboutTheApp),
                trailing: Icon(Icons.arrow_forward_ios),
                onTap: () {
                  _logAnalyticsEvent('About');
                  return Navigator.of(context)
                    .push(MaterialPageRoute(builder: (c) => AboutPage()));
                },
              ),
              Divider(),
              Container(
                height: 25,
              ),
              Text(
                '${versionString ?? ''}$copyrightString',
                style: TextStyle(color: Color(0xff26354E)),
                textAlign: TextAlign.center,
              ),
              Container(
                height: 40,
              ),
            ]),
          )
        ]);
  }

  Future _pushOnboardingIfNeeded() async {
    var onboardingComplete = await UserPreferences().getOnboardingCompleted();

    // TODO: Uncomment for testing.  Remove when appropriate.
    // onboardingComplete = false;

    if (!onboardingComplete) {
      await Navigator.of(context).push(MaterialPageRoute(
          fullscreenDialog: true, builder: (c) => OnboardingPage()));

      await UserPreferences().setAnalyticsEnabled(true);
      await UserPreferences().setOnboardingCompleted(true);
    }
  }
}<|MERGE_RESOLUTION|>--- conflicted
+++ resolved
@@ -47,9 +47,7 @@
 
   @override
   Widget build(BuildContext context) {
-<<<<<<< HEAD
     double tileHeightFactor = 0.7;
-=======
     final String versionString = packageInfo != null
         ? '${S.of(context).commonWorldHealthOrganizationCoronavirusAppVersion(
         packageInfo.version, packageInfo.buildNumber)}\n'
@@ -59,7 +57,6 @@
         .of(context)
         .commonWorldHealthOrganizationCoronavirusCopyright(DateTime.now().year);
 
->>>>>>> bed0a3b1
     return PageScaffold(context,
         title: S.of(context).homePagePageTitle,
         subtitle: S.of(context).homePagePageSubTitle,
