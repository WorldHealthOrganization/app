import 'dart:math';
import 'dart:async';
import 'package:WHOFlutter/api/question_data.dart';
import 'package:WHOFlutter/components/page_scaffold/page_scaffold.dart';
import 'package:flutter/cupertino.dart';
import 'package:flutter/material.dart';
import 'package:flutter_html/flutter_html.dart';
import 'package:url_launcher/url_launcher.dart';
import 'package:html/dom.dart' as dom;

typedef QuestionIndexDataSource = Future<List<QuestionItem>> Function(
    BuildContext);

/// A Data driven series of questions and answers using HTML fragments.
class QuestionIndexPage extends StatefulWidget {
  final String title;
  final QuestionIndexDataSource dataSource;

  const QuestionIndexPage(
      {Key key, @required this.title, @required this.dataSource})
      : super(key: key);

  @override
  _QuestionIndexPageState createState() => _QuestionIndexPageState();
}

class _QuestionIndexPageState extends State<QuestionIndexPage> {
  List<QuestionItem> _questions;

  @override
  void initState() {
    super.initState();
  }

  @override
  void didChangeDependencies() async {
    super.didChangeDependencies();

    // Note: this depends on the build context for the locale and hence is not
    // Note: available at the usual initState() time.
    await _loadQuestionData();
  }

  Future _loadQuestionData() async {
    // Fetch the question data.
    if (_questions != null) {
      return;
    }
    _questions = await widget.dataSource(context);
    setState(() {});
  }

  @override
  Widget build(BuildContext context) {
    return Scaffold(body: _buildPage());
  }

  Widget _buildPage() {
    final scrollController = ScrollController();
    List items = (_questions ?? [])
        .map((questionData) => QuestionTile(
              questionItem: questionData,
              scrollController: scrollController
            ))
        .toList();

    return PageScaffold(
      context,
      body: [
        items.isNotEmpty
            ? SliverList(
                delegate: SliverChildListDelegate(items),
              )
            : SliverToBoxAdapter(
                child: Padding(
                padding: const EdgeInsets.all(48.0),
                child: CupertinoActivityIndicator(),
              ))
      ],
      title: widget.title,
      scrollController: scrollController,
    );
  }
}

class QuestionTile extends StatefulWidget {
  const QuestionTile({
    @required this.questionItem,
    this.scrollController
  });

  final QuestionItem questionItem;
  final ScrollController scrollController;

  @override
  _QuestionTileState createState() => _QuestionTileState();
}

class _QuestionTileState extends State<QuestionTile>
    with TickerProviderStateMixin {
  AnimationController rotationController;

  Color titleColor;

  @override
  void initState() {
    super.initState();
    rotationController = AnimationController(
        duration: const Duration(milliseconds: 200),
        vsync: this,
        lowerBound: 0,
        upperBound: pi / 4);

    titleColor = Colors.black;
  }

  @override
  Widget build(BuildContext context) {
    return Container(
      color: Colors.white,
      child: Stack(children: <Widget>[
        Divider(height: 1, thickness: 1,),
        ExpansionTile(
          onExpansionChanged: (expanded) {
            if (expanded) {
              rotationController.forward();
<<<<<<< HEAD
              setState(() {
                titleColor = Color(0xff1A458E);
              });
              // Timer to wait for ExpansionTile to fully expand
              Timer(Duration(milliseconds: 500), () {
                final RenderBox renderBox = this.context.findRenderObject();
                final offset = renderBox.localToGlobal(Offset.zero);
                double statusBarHeight = MediaQuery.of(context).padding.top;
                widget.scrollController.animateTo(
                  widget.scrollController.offset + offset.dy - statusBarHeight,
                  duration: Duration(milliseconds: 500),
                  curve: Curves.ease
                );
              });
=======
>>>>>>> b19d70f3
            } else {
              rotationController.reverse();
            }
          },
          key: PageStorageKey<String>(widget.questionItem.title),
          trailing: AnimatedBuilder(
            animation: rotationController,
            child: Icon(Icons.add_circle_outline, color: Color(0xff3C4245)),
            builder: (context, child) {
              return Transform.rotate(
                angle: rotationController.value,
                child: child,
              );
            },
          ),
          title: Padding(
            padding: EdgeInsets.symmetric(vertical: 12),
            child: Html(
            data: widget.questionItem.title,
            defaultTextStyle: _titleStyle.copyWith(
              fontSize: 16 * MediaQuery.of(context).textScaleFactor,
            ),),
          ),
          children: [
            Padding(
              padding: const EdgeInsets.only(
                  left: 16, right: 16, top: 32, bottom: 32),
              child: html(widget.questionItem.body),
            )
          ],
        ),
      ]),
    );
  }

  // flutter_html supports a subset of html: https://pub.dev/packages/flutter_html
  Widget html(String html) {
    final double textScaleFactor = MediaQuery.of(context).textScaleFactor;

    return Html(
      data: html,
      defaultTextStyle: TextStyle(fontSize: 16 * textScaleFactor),
      linkStyle: const TextStyle(
        color: Colors.deepPurple,
      ),
      onLinkTap: (url) {
        launch(url, forceSafariVC: false);
      },
      onImageTap: (src) {},
      // This is our css :)
      customTextStyle: (dom.Node node, TextStyle baseStyle) {
        if (node is dom.Element) {
          switch (node.localName) {
            case "h2":
              return baseStyle.merge(TextStyle(
                  fontSize: 20,
                  color: Color(0xff3C4245),
                  fontWeight: FontWeight.w500));
            case "b":
              return baseStyle.merge(TextStyle(fontWeight: FontWeight.bold));
          }
        }
        return baseStyle.merge(_bodyStyle);
      },
    );
  }

  final _bodyStyle =
      TextStyle(color: Color(0xff3C4245), fontWeight: FontWeight.w400);

  final _titleStyle =
      TextStyle(color: Color(0xff3C4245), fontWeight: FontWeight.w700);
}<|MERGE_RESOLUTION|>--- conflicted
+++ resolved
@@ -124,10 +124,6 @@
           onExpansionChanged: (expanded) {
             if (expanded) {
               rotationController.forward();
-<<<<<<< HEAD
-              setState(() {
-                titleColor = Color(0xff1A458E);
-              });
               // Timer to wait for ExpansionTile to fully expand
               Timer(Duration(milliseconds: 500), () {
                 final RenderBox renderBox = this.context.findRenderObject();
@@ -139,8 +135,6 @@
                   curve: Curves.ease
                 );
               });
-=======
->>>>>>> b19d70f3
             } else {
               rotationController.reverse();
             }
