--- conflicted
+++ resolved
@@ -5,11 +5,7 @@
 import 'package:flutter/cupertino.dart';
 import 'package:flutter/material.dart';
 
-///========================================================
-/// TODO SUMMARY:
-///   1. User title and subtitle texts from generated
-///      file (already generated)
-///=========================================================
+
 class SettingsPage extends StatefulWidget {
   @override
   _SettingsPageState createState() => _SettingsPageState();
@@ -73,61 +69,54 @@
                   style: Theme.of(context).textTheme.subhead,
                 ),
               ),
-<<<<<<< HEAD
-            ),
-            Padding(
-              padding: const EdgeInsets.all(15.0),
-              child: SelectableText(
-                S.of(context).homePagePageSliverListSettingsHeader2,
-                textAlign: TextAlign.start,
-                style: TextStyle(fontSize: 25.0, fontWeight: FontWeight.w700,),
+              Padding(
+                padding: const EdgeInsets.all(15.0),
+                child: SelectableText(
+                  S.of(context).homePagePageSliverListSettingsHeader2,
+                  textAlign: TextAlign.start,
+                  style: TextStyle(fontSize: 25.0, fontWeight: FontWeight.w700,),
+                ),
               ),
-            ),
-            Padding(
-              padding: const EdgeInsets.all(10.0),
-              child: ChoiceChip(
-                selectedColor: indexSelected == 0 ? Constants.primaryColor : Colors.grey[300],
-                label: ListTile(
-                  title: Text("English", style: TextStyle(color: indexSelected == 0 ? Colors.white : Colors.black),),
-                  trailing: indexSelected == 0 ? Icon(Icons.check, color: Colors.white,) : null,
+              Padding(
+                padding: const EdgeInsets.all(10.0),
+                child: ChoiceChip(
+                  selectedColor: indexSelected == 0 ? Constants.primaryColor : Colors.grey[300],
+                  label: ListTile(
+                    title: Text("English", style: TextStyle(color: indexSelected == 0 ? Colors.white : Colors.black),),
+                    trailing: indexSelected == 0 ? Icon(Icons.check, color: Colors.white,) : null,
+                  ),
+                  selected: indexSelected == 0,
+                  onSelected: (value){
+                    setState(() {
+                      S.delegate.load(Locale('en', 'US'));
+                      indexSelected = value ? 0 : -1;
+                    });
+                  },
                 ),
-                selected: indexSelected == 0,
-                onSelected: (value){
-                  setState(() {
-                    S.delegate.load(Locale('en', 'US'));
-                    indexSelected = value ? 0 : -1;
-                  });
-                },
               ),
-            ),
-            Padding(
-              padding: const EdgeInsets.all(10.0),
-              child: ChoiceChip(
-                selectedColor: indexSelected == 1 ? Constants.primaryColor : Colors.grey[300],
-                label: ListTile(
-                  title: Text("French", style: TextStyle(color: indexSelected == 1 ? Colors.white : Colors.black),),
-                  trailing: indexSelected == 1 ? Icon(Icons.check, color: Colors.white,) : null,
+              Padding(
+                padding: const EdgeInsets.all(10.0),
+                child: ChoiceChip(
+                  selectedColor: indexSelected == 1 ? Constants.primaryColor : Colors.grey[300],
+                  label: ListTile(
+                    title: Text("French", style: TextStyle(color: indexSelected == 1 ? Colors.white : Colors.black),),
+                    trailing: indexSelected == 1 ? Icon(Icons.check, color: Colors.white,) : null,
+                  ),
+                  selected: indexSelected == 1,
+                  onSelected: (value){
+                    setState(() {
+                      S.delegate.load(Locale('fr', 'FR'));
+                      indexSelected = value ? 1 : -1;
+                    });
+                  },
                 ),
-                selected: indexSelected == 1,
-                onSelected: (value){
-                  setState(() {
-                    S.delegate.load(Locale('fr', 'FR'));
-                    indexSelected = value ? 1 : -1;
-                  });
-                },
               ),
-            ),
-          ],
-=======
-
-              /// TODO: Implement UI:-
-              /// TODO:   selection of language preferences already created PR for it (#654)
             ],
           ),
->>>>>>> a08d340b
         ),
       ],
       title: S.of(context).homePagePageSliverListSettings,
     );
   }
+
 }