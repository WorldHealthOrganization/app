--- conflicted
+++ resolved
@@ -12,14 +12,13 @@
 
 class _SettingsPageState extends State<SettingsPage> {
   bool _switchValue;
-  int indexSelected = 0;
+  int _indexSelected;
 
   @override
   void initState() {
     super.initState();
-    if (_switchValue == null) {
-      _initSwitch();
-    }
+    if (_switchValue == null) _initSwitch();
+    if(_indexSelected == null) _initAppLanguage();
   }
 
   _initSwitch() async {
@@ -31,26 +30,30 @@
     await UserPreferences().setAnalyticsEnabled(value);
   }
 
+  _initAppLanguage() async {
+    var _prefLang = await UserPreferences().getUserPrefLanguage();
+    _prefLang == null
+        ? setState((){ _indexSelected = 0; })
+        : (_prefLang.split('_').first == "fr")
+          ? setState((){ _indexSelected = 1; })
+          : setState((){ _indexSelected = 0; });
+  }
+
   @override
   Widget build(BuildContext context) {
-    return PageScaffold(
-      context,
-      body:[SliverList(
-        delegate:SliverChildListDelegate(
-      [
-        Padding(
-          padding: const EdgeInsets.symmetric(vertical: 15.0, horizontal: 8.0),
-          child: Column(
-            crossAxisAlignment: CrossAxisAlignment.start,
-            children: <Widget>[
-              ListTile(
+    return PageScaffold(context,
+      title: S.of(context).homePagePageSliverListSettings,
+      showShareBottomBar: false,
+      body: [
+        SliverList(
+          delegate: SliverChildListDelegate([
+            Padding(
+              padding: const EdgeInsets.symmetric(vertical: 10.0, horizontal: 8.0),
+              child: ListTile(
                 leading: Text(
                   S.of(context).homePagePageSliverListSettingsHeader1,
                   textAlign: TextAlign.start,
-                  style: TextStyle(
-                    fontSize: 25.0,
-                    fontWeight: FontWeight.w700,
-                  ),
+                  style: TextStyle(fontSize: 25.0, fontWeight: FontWeight.w700,),
                 ),
                 trailing: CupertinoSwitch(
                   activeColor: Constants.primaryColor,
@@ -63,66 +66,61 @@
                   },
                 ),
               ),
-              Padding(
-<<<<<<< HEAD
-                padding: const EdgeInsets.symmetric(
-                    horizontal: 15.0, vertical: 10.0),
-=======
-                padding: const EdgeInsets.symmetric(horizontal: 15.0, vertical: 10.0),
->>>>>>> b19d70f3
-                child: Text(
-                  S.of(context).homePagePageSliverListSettingsDataCollection,
-                  style: Theme.of(context).textTheme.subhead,
+            ),
+            Padding(
+              padding: const EdgeInsets.symmetric(vertical: 8.0, horizontal: 24.0),
+              child: Text(
+                S.of(context).homePagePageSliverListSettingsDataCollection,
+                style: Theme.of(context).textTheme.subhead,
+              ),
+            ),
+            Padding(
+              padding: const EdgeInsets.symmetric(vertical: 15.0, horizontal: 24.0),
+              child: Text(
+                S.of(context).homePagePageSliverListSettingsHeader2,
+                textAlign: TextAlign.start,
+                style: TextStyle(fontSize: 25.0, fontWeight: FontWeight.w700,),
+              ),
+            ),
+            Padding(
+              padding: const EdgeInsets.symmetric(vertical: 10.0, horizontal: 24.0),
+              child: ChoiceChip(
+                selectedColor: _indexSelected == 0 ? Constants.primaryColor : Colors.grey[300],
+                label: ListTile(
+                  title: Text("English", style: TextStyle(color: _indexSelected == 0 ? Colors.white : Colors.black),),
+                  trailing: _indexSelected == 0 ? Icon(Icons.check, color: Colors.white,) : null,
                 ),
+                selected: _indexSelected == 0,
+                onSelected: (value){
+                  UserPreferences().setUserPrefLanguage("en_US");
+                  setState(() {
+                    S.delegate.load(Locale('en', 'US'));
+                    if(value) _indexSelected = 0;
+                  });
+                },
               ),
-              Padding(
-                padding: const EdgeInsets.all(15.0),
-                child: Text(
-                  S.of(context).homePagePageSliverListSettingsHeader2,
-                  textAlign: TextAlign.start,
-                  style: TextStyle(fontSize: 25.0, fontWeight: FontWeight.w700,),
+            ),
+            Padding(
+              padding: const EdgeInsets.symmetric(vertical: 10.0, horizontal: 24.0),
+              child: ChoiceChip(
+                selectedColor: _indexSelected == 1 ? Constants.primaryColor : Colors.grey[300],
+                label: ListTile(
+                  title: Text("French", style: TextStyle(color: _indexSelected == 1 ? Colors.white : Colors.black),),
+                  trailing: _indexSelected == 1 ? Icon(Icons.check, color: Colors.white,) : null,
                 ),
+                selected: _indexSelected == 1,
+                onSelected: (value){
+                  UserPreferences().setUserPrefLanguage("fr_FR");
+                  setState(() {
+                    S.delegate.load(Locale('fr', 'FR'));
+                    if(value) _indexSelected = 1;
+                  });
+                },
               ),
-              Padding(
-                padding: const EdgeInsets.all(10.0),
-                child: ChoiceChip(
-                  selectedColor: indexSelected == 0 ? Constants.primaryColor : Colors.grey[300],
-                  label: ListTile(
-                    title: Text("English", style: TextStyle(color: indexSelected == 0 ? Colors.white : Colors.black),),
-                    trailing: indexSelected == 0 ? Icon(Icons.check, color: Colors.white,) : null,
-                  ),
-                  selected: indexSelected == 0,
-                  onSelected: (value){
-                    setState(() {
-                      S.delegate.load(Locale('en', 'US'));
-                      indexSelected = value ? 0 : -1;
-                    });
-                  },
-                ),
-              ),
-              Padding(
-                padding: const EdgeInsets.all(10.0),
-                child: ChoiceChip(
-                  selectedColor: indexSelected == 1 ? Constants.primaryColor : Colors.grey[300],
-                  label: ListTile(
-                    title: Text("French", style: TextStyle(color: indexSelected == 1 ? Colors.white : Colors.black),),
-                    trailing: indexSelected == 1 ? Icon(Icons.check, color: Colors.white,) : null,
-                  ),
-                  selected: indexSelected == 1,
-                  onSelected: (value){
-                    setState(() {
-                      S.delegate.load(Locale('fr', 'FR'));
-                      indexSelected = value ? 1 : -1;
-                    });
-                  },
-                ),
-              ),
-            ],
-          ),
+            ),
+          ]),
         ),
       ],
-        ))],
-      title: S.of(context).homePagePageSliverListSettings,
     );
   }
 }