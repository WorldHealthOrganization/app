--- conflicted
+++ resolved
@@ -1,6 +1,5 @@
 import 'package:flutter/cupertino.dart';
 import 'package:flutter/material.dart';
-import 'package:font_awesome_flutter/font_awesome_flutter.dart';
 import 'package:who_app/components/page_button.dart';
 import 'package:who_app/components/page_scaffold/page_scaffold.dart';
 import 'package:who_app/components/themed_text.dart';
@@ -45,16 +44,9 @@
               ? ThemedText(
                   'Unlikely',
                   style: TextStyle(
-<<<<<<< HEAD
                     color: Constants.primaryColor,
                   ),
                   variant: TypographyVariant.h1,
-=======
-                      fontWeight: FontWeight.w900,
-                      color: Constants.primaryColor,
-                      fontSize: 48,
-                  ),
->>>>>>> d3f55dff
                 )
               : ThemedText(
                   'Likely',
@@ -112,16 +104,9 @@
                   : ThemedText(
                       'It is likely you have contracted the Coronavirus.',
                       style: TextStyle(
-<<<<<<< HEAD
                         color: Constants.backgroundColor,
                       ),
                       variant: TypographyVariant.h4,
-=======
-                          color: Constants.backgroundColor,
-                          fontSize: 16,
-                          fontWeight: FontWeight.bold,
-                      ),
->>>>>>> d3f55dff
                     ),
               SizedBox(
                 height: 12,
