--- conflicted
+++ resolved
@@ -46,26 +46,16 @@
   @override
   Widget build(BuildContext context) {
     return Material(
-<<<<<<< HEAD
       color: Constants.backgroundColor,
       child: Column(
         children: <Widget>[
           PageHeader(
             inSliver: false,
-            title: 'Symptom Checker',
+            title: 'Check-Up',
             appBarColor: Constants.backgroundColor,
           ),
           Expanded(child: _buildPage(context)),
         ],
-=======
-      child: CupertinoPageScaffold(
-        backgroundColor: CupertinoColors.white,
-        navigationBar: CupertinoNavigationBar(
-          backgroundColor: CupertinoColors.white,
-          middle: Text("Check-Up"),
-        ),
-        child: Container(child: _buildPage(context)),
->>>>>>> 875fde55
       ),
     );
   }
