// !$*UTF8*$!
{
	archiveVersion = 1;
	classes = {
	};
	objectVersion = 46;
	objects = {

/* Begin PBXBuildFile section */
		1498D2341E8E89220040F4C2 /* GeneratedPluginRegistrant.m in Sources */ = {isa = PBXBuildFile; fileRef = 1498D2331E8E89220040F4C2 /* GeneratedPluginRegistrant.m */; };
		3B3967161E833CAA004F5970 /* AppFrameworkInfo.plist in Resources */ = {isa = PBXBuildFile; fileRef = 3B3967151E833CAA004F5970 /* AppFrameworkInfo.plist */; };
		43B9A4582431B06A00756F7E /* GoogleService-Info.plist in Resources */ = {isa = PBXBuildFile; fileRef = 43B9A4572431B06A00756F7E /* GoogleService-Info.plist */; };
		74858FAF1ED2DC5600515810 /* AppDelegate.swift in Sources */ = {isa = PBXBuildFile; fileRef = 74858FAE1ED2DC5600515810 /* AppDelegate.swift */; };
		8B08AE422432233B00304E0E /* GoogleService-Info.plist in Resources */ = {isa = PBXBuildFile; fileRef = 8B08AE412432233B00304E0E /* GoogleService-Info.plist */; };
		97C146FC1CF9000F007C117D /* Main.storyboard in Resources */ = {isa = PBXBuildFile; fileRef = 97C146FA1CF9000F007C117D /* Main.storyboard */; };
		97C146FE1CF9000F007C117D /* Assets.xcassets in Resources */ = {isa = PBXBuildFile; fileRef = 97C146FD1CF9000F007C117D /* Assets.xcassets */; };
		97C147011CF9000F007C117D /* LaunchScreen.storyboard in Resources */ = {isa = PBXBuildFile; fileRef = 97C146FF1CF9000F007C117D /* LaunchScreen.storyboard */; };
		EA50E207F99087AEDE84A2E5 /* Pods_Runner.framework in Frameworks */ = {isa = PBXBuildFile; fileRef = 0392D8DA7F4C49EFA05FA11C /* Pods_Runner.framework */; };
/* End PBXBuildFile section */

/* Begin PBXCopyFilesBuildPhase section */
		9705A1C41CF9048500538489 /* Embed Frameworks */ = {
			isa = PBXCopyFilesBuildPhase;
			buildActionMask = 2147483647;
			dstPath = "";
			dstSubfolderSpec = 10;
			files = (
			);
			name = "Embed Frameworks";
			runOnlyForDeploymentPostprocessing = 0;
		};
/* End PBXCopyFilesBuildPhase section */

/* Begin PBXFileReference section */
		0392D8DA7F4C49EFA05FA11C /* Pods_Runner.framework */ = {isa = PBXFileReference; explicitFileType = wrapper.framework; includeInIndex = 0; path = Pods_Runner.framework; sourceTree = BUILT_PRODUCTS_DIR; };
		1498D2321E8E86230040F4C2 /* GeneratedPluginRegistrant.h */ = {isa = PBXFileReference; lastKnownFileType = sourcecode.c.h; path = GeneratedPluginRegistrant.h; sourceTree = "<group>"; };
		1498D2331E8E89220040F4C2 /* GeneratedPluginRegistrant.m */ = {isa = PBXFileReference; fileEncoding = 4; lastKnownFileType = sourcecode.c.objc; path = GeneratedPluginRegistrant.m; sourceTree = "<group>"; };
		3B3967151E833CAA004F5970 /* AppFrameworkInfo.plist */ = {isa = PBXFileReference; fileEncoding = 4; lastKnownFileType = text.plist.xml; name = AppFrameworkInfo.plist; path = Flutter/AppFrameworkInfo.plist; sourceTree = "<group>"; };
		43B9A4572431B06A00756F7E /* GoogleService-Info.plist */ = {isa = PBXFileReference; fileEncoding = 4; lastKnownFileType = text.plist.xml; path = "GoogleService-Info.plist"; sourceTree = "<group>"; };
		70D6469B6DA6D7967F472B0E /* Pods-Runner.profile.xcconfig */ = {isa = PBXFileReference; includeInIndex = 1; lastKnownFileType = text.xcconfig; name = "Pods-Runner.profile.xcconfig"; path = "Target Support Files/Pods-Runner/Pods-Runner.profile.xcconfig"; sourceTree = "<group>"; };
		74858FAD1ED2DC5600515810 /* Runner-Bridging-Header.h */ = {isa = PBXFileReference; lastKnownFileType = sourcecode.c.h; path = "Runner-Bridging-Header.h"; sourceTree = "<group>"; };
		74858FAE1ED2DC5600515810 /* AppDelegate.swift */ = {isa = PBXFileReference; fileEncoding = 4; lastKnownFileType = sourcecode.swift; path = AppDelegate.swift; sourceTree = "<group>"; };
		7AFA3C8E1D35360C0083082E /* Release.xcconfig */ = {isa = PBXFileReference; lastKnownFileType = text.xcconfig; name = Release.xcconfig; path = Flutter/Release.xcconfig; sourceTree = "<group>"; };
		8B08AE412432233B00304E0E /* GoogleService-Info.plist */ = {isa = PBXFileReference; fileEncoding = 4; lastKnownFileType = text.plist.xml; path = "GoogleService-Info.plist"; sourceTree = "<group>"; };
		9740EEB21CF90195004384FC /* Debug.xcconfig */ = {isa = PBXFileReference; fileEncoding = 4; lastKnownFileType = text.xcconfig; name = Debug.xcconfig; path = Flutter/Debug.xcconfig; sourceTree = "<group>"; };
		9740EEB31CF90195004384FC /* Generated.xcconfig */ = {isa = PBXFileReference; fileEncoding = 4; lastKnownFileType = text.xcconfig; name = Generated.xcconfig; path = Flutter/Generated.xcconfig; sourceTree = "<group>"; };
		97C146EE1CF9000F007C117D /* Runner.app */ = {isa = PBXFileReference; explicitFileType = wrapper.application; includeInIndex = 0; path = Runner.app; sourceTree = BUILT_PRODUCTS_DIR; };
		97C146FB1CF9000F007C117D /* Base */ = {isa = PBXFileReference; lastKnownFileType = file.storyboard; name = Base; path = Base.lproj/Main.storyboard; sourceTree = "<group>"; };
		97C146FD1CF9000F007C117D /* Assets.xcassets */ = {isa = PBXFileReference; lastKnownFileType = folder.assetcatalog; path = Assets.xcassets; sourceTree = "<group>"; };
		97C147001CF9000F007C117D /* Base */ = {isa = PBXFileReference; lastKnownFileType = file.storyboard; name = Base; path = Base.lproj/LaunchScreen.storyboard; sourceTree = "<group>"; };
		97C147021CF9000F007C117D /* Info.plist */ = {isa = PBXFileReference; lastKnownFileType = text.plist.xml; path = Info.plist; sourceTree = "<group>"; };
		A4451C7667BDCD6E1412C05D /* Pods-Runner.release.xcconfig */ = {isa = PBXFileReference; includeInIndex = 1; lastKnownFileType = text.xcconfig; name = "Pods-Runner.release.xcconfig"; path = "Target Support Files/Pods-Runner/Pods-Runner.release.xcconfig"; sourceTree = "<group>"; };
		C22FBAFC61DB62AFF6C1342D /* Pods-Runner.debug.xcconfig */ = {isa = PBXFileReference; includeInIndex = 1; lastKnownFileType = text.xcconfig; name = "Pods-Runner.debug.xcconfig"; path = "Target Support Files/Pods-Runner/Pods-Runner.debug.xcconfig"; sourceTree = "<group>"; };
/* End PBXFileReference section */

/* Begin PBXFrameworksBuildPhase section */
		97C146EB1CF9000F007C117D /* Frameworks */ = {
			isa = PBXFrameworksBuildPhase;
			buildActionMask = 2147483647;
			files = (
				EA50E207F99087AEDE84A2E5 /* Pods_Runner.framework in Frameworks */,
			);
			runOnlyForDeploymentPostprocessing = 0;
		};
/* End PBXFrameworksBuildPhase section */

/* Begin PBXGroup section */
		481CF8F1FBB91AEFBEDAAF89 /* Frameworks */ = {
			isa = PBXGroup;
			children = (
				0392D8DA7F4C49EFA05FA11C /* Pods_Runner.framework */,
			);
			name = Frameworks;
			sourceTree = "<group>";
		};
		73E38A60ADF89E1ACA958D95 /* Pods */ = {
			isa = PBXGroup;
			children = (
				C22FBAFC61DB62AFF6C1342D /* Pods-Runner.debug.xcconfig */,
				A4451C7667BDCD6E1412C05D /* Pods-Runner.release.xcconfig */,
				70D6469B6DA6D7967F472B0E /* Pods-Runner.profile.xcconfig */,
			);
			path = Pods;
			sourceTree = "<group>";
		};
		9740EEB11CF90186004384FC /* Flutter */ = {
			isa = PBXGroup;
			children = (
				3B3967151E833CAA004F5970 /* AppFrameworkInfo.plist */,
				9740EEB21CF90195004384FC /* Debug.xcconfig */,
				7AFA3C8E1D35360C0083082E /* Release.xcconfig */,
				9740EEB31CF90195004384FC /* Generated.xcconfig */,
			);
			name = Flutter;
			sourceTree = "<group>";
		};
		97C146E51CF9000F007C117D = {
			isa = PBXGroup;
			children = (
				9740EEB11CF90186004384FC /* Flutter */,
				97C146F01CF9000F007C117D /* Runner */,
				97C146EF1CF9000F007C117D /* Products */,
				73E38A60ADF89E1ACA958D95 /* Pods */,
				481CF8F1FBB91AEFBEDAAF89 /* Frameworks */,
			);
			sourceTree = "<group>";
		};
		97C146EF1CF9000F007C117D /* Products */ = {
			isa = PBXGroup;
			children = (
				97C146EE1CF9000F007C117D /* Runner.app */,
			);
			name = Products;
			sourceTree = "<group>";
		};
		97C146F01CF9000F007C117D /* Runner */ = {
			isa = PBXGroup;
			children = (
				8B08AE412432233B00304E0E /* GoogleService-Info.plist */,
				97C146FA1CF9000F007C117D /* Main.storyboard */,
				97C146FD1CF9000F007C117D /* Assets.xcassets */,
				97C146FF1CF9000F007C117D /* LaunchScreen.storyboard */,
				97C147021CF9000F007C117D /* Info.plist */,
				43B9A4572431B06A00756F7E /* GoogleService-Info.plist */,
				97C146F11CF9000F007C117D /* Supporting Files */,
				1498D2321E8E86230040F4C2 /* GeneratedPluginRegistrant.h */,
				1498D2331E8E89220040F4C2 /* GeneratedPluginRegistrant.m */,
				74858FAE1ED2DC5600515810 /* AppDelegate.swift */,
				74858FAD1ED2DC5600515810 /* Runner-Bridging-Header.h */,
			);
			path = Runner;
			sourceTree = "<group>";
		};
		97C146F11CF9000F007C117D /* Supporting Files */ = {
			isa = PBXGroup;
			children = (
			);
			name = "Supporting Files";
			sourceTree = "<group>";
		};
/* End PBXGroup section */

/* Begin PBXNativeTarget section */
		97C146ED1CF9000F007C117D /* Runner */ = {
			isa = PBXNativeTarget;
			buildConfigurationList = 97C147051CF9000F007C117D /* Build configuration list for PBXNativeTarget "Runner" */;
			buildPhases = (
				74F92DA83F7EA6BE959DAC9E /* [CP] Check Pods Manifest.lock */,
				9740EEB61CF901F6004384FC /* Run Script */,
				97C146EA1CF9000F007C117D /* Sources */,
				97C146EB1CF9000F007C117D /* Frameworks */,
				97C146EC1CF9000F007C117D /* Resources */,
				9705A1C41CF9048500538489 /* Embed Frameworks */,
				3B06AD1E1E4923F5004D2608 /* Thin Binary */,
				19BA764823B9EF04BEA09162 /* [CP] Embed Pods Frameworks */,
			);
			buildRules = (
			);
			dependencies = (
			);
			name = Runner;
			productName = Runner;
			productReference = 97C146EE1CF9000F007C117D /* Runner.app */;
			productType = "com.apple.product-type.application";
		};
/* End PBXNativeTarget section */

/* Begin PBXProject section */
		97C146E61CF9000F007C117D /* Project object */ = {
			isa = PBXProject;
			attributes = {
				LastUpgradeCheck = 1020;
				ORGANIZATIONNAME = "";
				TargetAttributes = {
					97C146ED1CF9000F007C117D = {
						CreatedOnToolsVersion = 7.3.1;
						LastSwiftMigration = 1100;
					};
				};
			};
			buildConfigurationList = 97C146E91CF9000F007C117D /* Build configuration list for PBXProject "Runner" */;
			compatibilityVersion = "Xcode 3.2";
			developmentRegion = en;
			hasScannedForEncodings = 0;
			knownRegions = (
				en,
				Base,
			);
			mainGroup = 97C146E51CF9000F007C117D;
			productRefGroup = 97C146EF1CF9000F007C117D /* Products */;
			projectDirPath = "";
			projectRoot = "";
			targets = (
				97C146ED1CF9000F007C117D /* Runner */,
			);
		};
/* End PBXProject section */

/* Begin PBXResourcesBuildPhase section */
		97C146EC1CF9000F007C117D /* Resources */ = {
			isa = PBXResourcesBuildPhase;
			buildActionMask = 2147483647;
			files = (
				97C147011CF9000F007C117D /* LaunchScreen.storyboard in Resources */,
				3B3967161E833CAA004F5970 /* AppFrameworkInfo.plist in Resources */,
<<<<<<< HEAD
				43B9A4582431B06A00756F7E /* GoogleService-Info.plist in Resources */,
=======
				8B08AE422432233B00304E0E /* GoogleService-Info.plist in Resources */,
>>>>>>> e17a531c
				97C146FE1CF9000F007C117D /* Assets.xcassets in Resources */,
				97C146FC1CF9000F007C117D /* Main.storyboard in Resources */,
			);
			runOnlyForDeploymentPostprocessing = 0;
		};
/* End PBXResourcesBuildPhase section */

/* Begin PBXShellScriptBuildPhase section */
		19BA764823B9EF04BEA09162 /* [CP] Embed Pods Frameworks */ = {
			isa = PBXShellScriptBuildPhase;
			buildActionMask = 2147483647;
			files = (
			);
			inputPaths = (
			);
			name = "[CP] Embed Pods Frameworks";
			outputPaths = (
			);
			runOnlyForDeploymentPostprocessing = 0;
			shellPath = /bin/sh;
			shellScript = "\"${PODS_ROOT}/Target Support Files/Pods-Runner/Pods-Runner-frameworks.sh\"\n";
			showEnvVarsInLog = 0;
		};
		3B06AD1E1E4923F5004D2608 /* Thin Binary */ = {
			isa = PBXShellScriptBuildPhase;
			buildActionMask = 2147483647;
			files = (
			);
			inputPaths = (
			);
			name = "Thin Binary";
			outputPaths = (
			);
			runOnlyForDeploymentPostprocessing = 0;
			shellPath = /bin/sh;
			shellScript = "/bin/sh \"$FLUTTER_ROOT/packages/flutter_tools/bin/xcode_backend.sh\" embed\n/bin/sh \"$FLUTTER_ROOT/packages/flutter_tools/bin/xcode_backend.sh\" thin\n";
		};
		74F92DA83F7EA6BE959DAC9E /* [CP] Check Pods Manifest.lock */ = {
			isa = PBXShellScriptBuildPhase;
			buildActionMask = 2147483647;
			files = (
			);
			inputFileListPaths = (
			);
			inputPaths = (
				"${PODS_PODFILE_DIR_PATH}/Podfile.lock",
				"${PODS_ROOT}/Manifest.lock",
			);
			name = "[CP] Check Pods Manifest.lock";
			outputFileListPaths = (
			);
			outputPaths = (
				"$(DERIVED_FILE_DIR)/Pods-Runner-checkManifestLockResult.txt",
			);
			runOnlyForDeploymentPostprocessing = 0;
			shellPath = /bin/sh;
			shellScript = "diff \"${PODS_PODFILE_DIR_PATH}/Podfile.lock\" \"${PODS_ROOT}/Manifest.lock\" > /dev/null\nif [ $? != 0 ] ; then\n    # print error to STDERR\n    echo \"error: The sandbox is not in sync with the Podfile.lock. Run 'pod install' or update your CocoaPods installation.\" >&2\n    exit 1\nfi\n# This output is used by Xcode 'outputs' to avoid re-running this script phase.\necho \"SUCCESS\" > \"${SCRIPT_OUTPUT_FILE_0}\"\n";
			showEnvVarsInLog = 0;
		};
		9740EEB61CF901F6004384FC /* Run Script */ = {
			isa = PBXShellScriptBuildPhase;
			buildActionMask = 2147483647;
			files = (
			);
			inputPaths = (
			);
			name = "Run Script";
			outputPaths = (
			);
			runOnlyForDeploymentPostprocessing = 0;
			shellPath = /bin/sh;
			shellScript = "/bin/sh \"$FLUTTER_ROOT/packages/flutter_tools/bin/xcode_backend.sh\" build";
		};
/* End PBXShellScriptBuildPhase section */

/* Begin PBXSourcesBuildPhase section */
		97C146EA1CF9000F007C117D /* Sources */ = {
			isa = PBXSourcesBuildPhase;
			buildActionMask = 2147483647;
			files = (
				74858FAF1ED2DC5600515810 /* AppDelegate.swift in Sources */,
				1498D2341E8E89220040F4C2 /* GeneratedPluginRegistrant.m in Sources */,
			);
			runOnlyForDeploymentPostprocessing = 0;
		};
/* End PBXSourcesBuildPhase section */

/* Begin PBXVariantGroup section */
		97C146FA1CF9000F007C117D /* Main.storyboard */ = {
			isa = PBXVariantGroup;
			children = (
				97C146FB1CF9000F007C117D /* Base */,
			);
			name = Main.storyboard;
			sourceTree = "<group>";
		};
		97C146FF1CF9000F007C117D /* LaunchScreen.storyboard */ = {
			isa = PBXVariantGroup;
			children = (
				97C147001CF9000F007C117D /* Base */,
			);
			name = LaunchScreen.storyboard;
			sourceTree = "<group>";
		};
/* End PBXVariantGroup section */

/* Begin XCBuildConfiguration section */
		249021D3217E4FDB00AE95B9 /* Profile */ = {
			isa = XCBuildConfiguration;
			baseConfigurationReference = 7AFA3C8E1D35360C0083082E /* Release.xcconfig */;
			buildSettings = {
				ALWAYS_SEARCH_USER_PATHS = NO;
				CLANG_ANALYZER_NONNULL = YES;
				CLANG_CXX_LANGUAGE_STANDARD = "gnu++0x";
				CLANG_CXX_LIBRARY = "libc++";
				CLANG_ENABLE_MODULES = YES;
				CLANG_ENABLE_OBJC_ARC = YES;
				CLANG_WARN_BLOCK_CAPTURE_AUTORELEASING = YES;
				CLANG_WARN_BOOL_CONVERSION = YES;
				CLANG_WARN_COMMA = YES;
				CLANG_WARN_CONSTANT_CONVERSION = YES;
				CLANG_WARN_DEPRECATED_OBJC_IMPLEMENTATIONS = YES;
				CLANG_WARN_DIRECT_OBJC_ISA_USAGE = YES_ERROR;
				CLANG_WARN_EMPTY_BODY = YES;
				CLANG_WARN_ENUM_CONVERSION = YES;
				CLANG_WARN_INFINITE_RECURSION = YES;
				CLANG_WARN_INT_CONVERSION = YES;
				CLANG_WARN_NON_LITERAL_NULL_CONVERSION = YES;
				CLANG_WARN_OBJC_IMPLICIT_RETAIN_SELF = YES;
				CLANG_WARN_OBJC_LITERAL_CONVERSION = YES;
				CLANG_WARN_OBJC_ROOT_CLASS = YES_ERROR;
				CLANG_WARN_RANGE_LOOP_ANALYSIS = YES;
				CLANG_WARN_STRICT_PROTOTYPES = YES;
				CLANG_WARN_SUSPICIOUS_MOVE = YES;
				CLANG_WARN_UNREACHABLE_CODE = YES;
				CLANG_WARN__DUPLICATE_METHOD_MATCH = YES;
				"CODE_SIGN_IDENTITY[sdk=iphoneos*]" = "iPhone Developer";
				COPY_PHASE_STRIP = NO;
				DEBUG_INFORMATION_FORMAT = "dwarf-with-dsym";
				ENABLE_NS_ASSERTIONS = NO;
				ENABLE_STRICT_OBJC_MSGSEND = YES;
				GCC_C_LANGUAGE_STANDARD = gnu99;
				GCC_NO_COMMON_BLOCKS = YES;
				GCC_WARN_64_TO_32_BIT_CONVERSION = YES;
				GCC_WARN_ABOUT_RETURN_TYPE = YES_ERROR;
				GCC_WARN_UNDECLARED_SELECTOR = YES;
				GCC_WARN_UNINITIALIZED_AUTOS = YES_AGGRESSIVE;
				GCC_WARN_UNUSED_FUNCTION = YES;
				GCC_WARN_UNUSED_VARIABLE = YES;
				IPHONEOS_DEPLOYMENT_TARGET = 8.0;
				MTL_ENABLE_DEBUG_INFO = NO;
				SDKROOT = iphoneos;
				SUPPORTED_PLATFORMS = iphoneos;
				TARGETED_DEVICE_FAMILY = "1,2";
				VALIDATE_PRODUCT = YES;
			};
			name = Profile;
		};
		249021D4217E4FDB00AE95B9 /* Profile */ = {
			isa = XCBuildConfiguration;
			baseConfigurationReference = 7AFA3C8E1D35360C0083082E /* Release.xcconfig */;
			buildSettings = {
				ASSETCATALOG_COMPILER_APPICON_NAME = AppIcon;
				CLANG_ENABLE_MODULES = YES;
				CURRENT_PROJECT_VERSION = "$(FLUTTER_BUILD_NUMBER)";
				ENABLE_BITCODE = NO;
				FRAMEWORK_SEARCH_PATHS = (
					"$(inherited)",
					"$(PROJECT_DIR)/Flutter",
				);
				INFOPLIST_FILE = Runner/Info.plist;
				LD_RUNPATH_SEARCH_PATHS = "$(inherited) @executable_path/Frameworks";
				LIBRARY_SEARCH_PATHS = (
					"$(inherited)",
					"$(PROJECT_DIR)/Flutter",
				);
				PRODUCT_BUNDLE_IDENTIFIER = int.who.WHOMyHealth;
				PRODUCT_NAME = "$(TARGET_NAME)";
				SWIFT_OBJC_BRIDGING_HEADER = "Runner/Runner-Bridging-Header.h";
				SWIFT_VERSION = 5.0;
				VERSIONING_SYSTEM = "apple-generic";
			};
			name = Profile;
		};
		97C147031CF9000F007C117D /* Debug */ = {
			isa = XCBuildConfiguration;
			baseConfigurationReference = 9740EEB21CF90195004384FC /* Debug.xcconfig */;
			buildSettings = {
				ALWAYS_SEARCH_USER_PATHS = NO;
				CLANG_ANALYZER_NONNULL = YES;
				CLANG_CXX_LANGUAGE_STANDARD = "gnu++0x";
				CLANG_CXX_LIBRARY = "libc++";
				CLANG_ENABLE_MODULES = YES;
				CLANG_ENABLE_OBJC_ARC = YES;
				CLANG_WARN_BLOCK_CAPTURE_AUTORELEASING = YES;
				CLANG_WARN_BOOL_CONVERSION = YES;
				CLANG_WARN_COMMA = YES;
				CLANG_WARN_CONSTANT_CONVERSION = YES;
				CLANG_WARN_DEPRECATED_OBJC_IMPLEMENTATIONS = YES;
				CLANG_WARN_DIRECT_OBJC_ISA_USAGE = YES_ERROR;
				CLANG_WARN_EMPTY_BODY = YES;
				CLANG_WARN_ENUM_CONVERSION = YES;
				CLANG_WARN_INFINITE_RECURSION = YES;
				CLANG_WARN_INT_CONVERSION = YES;
				CLANG_WARN_NON_LITERAL_NULL_CONVERSION = YES;
				CLANG_WARN_OBJC_IMPLICIT_RETAIN_SELF = YES;
				CLANG_WARN_OBJC_LITERAL_CONVERSION = YES;
				CLANG_WARN_OBJC_ROOT_CLASS = YES_ERROR;
				CLANG_WARN_RANGE_LOOP_ANALYSIS = YES;
				CLANG_WARN_STRICT_PROTOTYPES = YES;
				CLANG_WARN_SUSPICIOUS_MOVE = YES;
				CLANG_WARN_UNREACHABLE_CODE = YES;
				CLANG_WARN__DUPLICATE_METHOD_MATCH = YES;
				"CODE_SIGN_IDENTITY[sdk=iphoneos*]" = "iPhone Developer";
				COPY_PHASE_STRIP = NO;
				DEBUG_INFORMATION_FORMAT = dwarf;
				ENABLE_STRICT_OBJC_MSGSEND = YES;
				ENABLE_TESTABILITY = YES;
				GCC_C_LANGUAGE_STANDARD = gnu99;
				GCC_DYNAMIC_NO_PIC = NO;
				GCC_NO_COMMON_BLOCKS = YES;
				GCC_OPTIMIZATION_LEVEL = 0;
				GCC_PREPROCESSOR_DEFINITIONS = (
					"DEBUG=1",
					"$(inherited)",
				);
				GCC_WARN_64_TO_32_BIT_CONVERSION = YES;
				GCC_WARN_ABOUT_RETURN_TYPE = YES_ERROR;
				GCC_WARN_UNDECLARED_SELECTOR = YES;
				GCC_WARN_UNINITIALIZED_AUTOS = YES_AGGRESSIVE;
				GCC_WARN_UNUSED_FUNCTION = YES;
				GCC_WARN_UNUSED_VARIABLE = YES;
				IPHONEOS_DEPLOYMENT_TARGET = 8.0;
				MTL_ENABLE_DEBUG_INFO = YES;
				ONLY_ACTIVE_ARCH = YES;
				SDKROOT = iphoneos;
				TARGETED_DEVICE_FAMILY = "1,2";
			};
			name = Debug;
		};
		97C147041CF9000F007C117D /* Release */ = {
			isa = XCBuildConfiguration;
			baseConfigurationReference = 7AFA3C8E1D35360C0083082E /* Release.xcconfig */;
			buildSettings = {
				ALWAYS_SEARCH_USER_PATHS = NO;
				CLANG_ANALYZER_NONNULL = YES;
				CLANG_CXX_LANGUAGE_STANDARD = "gnu++0x";
				CLANG_CXX_LIBRARY = "libc++";
				CLANG_ENABLE_MODULES = YES;
				CLANG_ENABLE_OBJC_ARC = YES;
				CLANG_WARN_BLOCK_CAPTURE_AUTORELEASING = YES;
				CLANG_WARN_BOOL_CONVERSION = YES;
				CLANG_WARN_COMMA = YES;
				CLANG_WARN_CONSTANT_CONVERSION = YES;
				CLANG_WARN_DEPRECATED_OBJC_IMPLEMENTATIONS = YES;
				CLANG_WARN_DIRECT_OBJC_ISA_USAGE = YES_ERROR;
				CLANG_WARN_EMPTY_BODY = YES;
				CLANG_WARN_ENUM_CONVERSION = YES;
				CLANG_WARN_INFINITE_RECURSION = YES;
				CLANG_WARN_INT_CONVERSION = YES;
				CLANG_WARN_NON_LITERAL_NULL_CONVERSION = YES;
				CLANG_WARN_OBJC_IMPLICIT_RETAIN_SELF = YES;
				CLANG_WARN_OBJC_LITERAL_CONVERSION = YES;
				CLANG_WARN_OBJC_ROOT_CLASS = YES_ERROR;
				CLANG_WARN_RANGE_LOOP_ANALYSIS = YES;
				CLANG_WARN_STRICT_PROTOTYPES = YES;
				CLANG_WARN_SUSPICIOUS_MOVE = YES;
				CLANG_WARN_UNREACHABLE_CODE = YES;
				CLANG_WARN__DUPLICATE_METHOD_MATCH = YES;
				"CODE_SIGN_IDENTITY[sdk=iphoneos*]" = "iPhone Developer";
				COPY_PHASE_STRIP = NO;
				DEBUG_INFORMATION_FORMAT = "dwarf-with-dsym";
				ENABLE_NS_ASSERTIONS = NO;
				ENABLE_STRICT_OBJC_MSGSEND = YES;
				GCC_C_LANGUAGE_STANDARD = gnu99;
				GCC_NO_COMMON_BLOCKS = YES;
				GCC_WARN_64_TO_32_BIT_CONVERSION = YES;
				GCC_WARN_ABOUT_RETURN_TYPE = YES_ERROR;
				GCC_WARN_UNDECLARED_SELECTOR = YES;
				GCC_WARN_UNINITIALIZED_AUTOS = YES_AGGRESSIVE;
				GCC_WARN_UNUSED_FUNCTION = YES;
				GCC_WARN_UNUSED_VARIABLE = YES;
				IPHONEOS_DEPLOYMENT_TARGET = 8.0;
				MTL_ENABLE_DEBUG_INFO = NO;
				SDKROOT = iphoneos;
				SUPPORTED_PLATFORMS = iphoneos;
				SWIFT_OPTIMIZATION_LEVEL = "-Owholemodule";
				TARGETED_DEVICE_FAMILY = "1,2";
				VALIDATE_PRODUCT = YES;
			};
			name = Release;
		};
		97C147061CF9000F007C117D /* Debug */ = {
			isa = XCBuildConfiguration;
			baseConfigurationReference = 9740EEB21CF90195004384FC /* Debug.xcconfig */;
			buildSettings = {
				ASSETCATALOG_COMPILER_APPICON_NAME = AppIcon;
				CLANG_ENABLE_MODULES = YES;
				CURRENT_PROJECT_VERSION = "$(FLUTTER_BUILD_NUMBER)";
				ENABLE_BITCODE = NO;
				FRAMEWORK_SEARCH_PATHS = (
					"$(inherited)",
					"$(PROJECT_DIR)/Flutter",
				);
				INFOPLIST_FILE = Runner/Info.plist;
				LD_RUNPATH_SEARCH_PATHS = "$(inherited) @executable_path/Frameworks";
				LIBRARY_SEARCH_PATHS = (
					"$(inherited)",
					"$(PROJECT_DIR)/Flutter",
				);
				PRODUCT_BUNDLE_IDENTIFIER = int.who.WHOMyHealth;
				PRODUCT_NAME = "$(TARGET_NAME)";
				SWIFT_OBJC_BRIDGING_HEADER = "Runner/Runner-Bridging-Header.h";
				SWIFT_OPTIMIZATION_LEVEL = "-Onone";
				SWIFT_VERSION = 5.0;
				VERSIONING_SYSTEM = "apple-generic";
			};
			name = Debug;
		};
		97C147071CF9000F007C117D /* Release */ = {
			isa = XCBuildConfiguration;
			baseConfigurationReference = 7AFA3C8E1D35360C0083082E /* Release.xcconfig */;
			buildSettings = {
				ASSETCATALOG_COMPILER_APPICON_NAME = AppIcon;
				CLANG_ENABLE_MODULES = YES;
				CURRENT_PROJECT_VERSION = "$(FLUTTER_BUILD_NUMBER)";
				ENABLE_BITCODE = NO;
				FRAMEWORK_SEARCH_PATHS = (
					"$(inherited)",
					"$(PROJECT_DIR)/Flutter",
				);
				INFOPLIST_FILE = Runner/Info.plist;
				LD_RUNPATH_SEARCH_PATHS = "$(inherited) @executable_path/Frameworks";
				LIBRARY_SEARCH_PATHS = (
					"$(inherited)",
					"$(PROJECT_DIR)/Flutter",
				);
				PRODUCT_BUNDLE_IDENTIFIER = int.who.WHOMyHealth;
				PRODUCT_NAME = "$(TARGET_NAME)";
				SWIFT_OBJC_BRIDGING_HEADER = "Runner/Runner-Bridging-Header.h";
				SWIFT_VERSION = 5.0;
				VERSIONING_SYSTEM = "apple-generic";
			};
			name = Release;
		};
/* End XCBuildConfiguration section */

/* Begin XCConfigurationList section */
		97C146E91CF9000F007C117D /* Build configuration list for PBXProject "Runner" */ = {
			isa = XCConfigurationList;
			buildConfigurations = (
				97C147031CF9000F007C117D /* Debug */,
				97C147041CF9000F007C117D /* Release */,
				249021D3217E4FDB00AE95B9 /* Profile */,
			);
			defaultConfigurationIsVisible = 0;
			defaultConfigurationName = Release;
		};
		97C147051CF9000F007C117D /* Build configuration list for PBXNativeTarget "Runner" */ = {
			isa = XCConfigurationList;
			buildConfigurations = (
				97C147061CF9000F007C117D /* Debug */,
				97C147071CF9000F007C117D /* Release */,
				249021D4217E4FDB00AE95B9 /* Profile */,
			);
			defaultConfigurationIsVisible = 0;
			defaultConfigurationName = Release;
		};
/* End XCConfigurationList section */
	};
	rootObject = 97C146E61CF9000F007C117D /* Project object */;
}<|MERGE_RESOLUTION|>--- conflicted
+++ resolved
@@ -203,11 +203,7 @@
 			files = (
 				97C147011CF9000F007C117D /* LaunchScreen.storyboard in Resources */,
 				3B3967161E833CAA004F5970 /* AppFrameworkInfo.plist in Resources */,
-<<<<<<< HEAD
-				43B9A4582431B06A00756F7E /* GoogleService-Info.plist in Resources */,
-=======
 				8B08AE422432233B00304E0E /* GoogleService-Info.plist in Resources */,
->>>>>>> e17a531c
 				97C146FE1CF9000F007C117D /* Assets.xcassets in Resources */,
 				97C146FC1CF9000F007C117D /* Main.storyboard in Resources */,
 			);
