--- conflicted
+++ resolved
@@ -1,26 +1,14 @@
 PODS:
-<<<<<<< HEAD
-=======
   - Firebase/Analytics (6.21.0):
     - Firebase/Core
->>>>>>> 6e4814c9
   - Firebase/Core (6.21.0):
     - Firebase/CoreOnly
     - FirebaseAnalytics (= 6.4.0)
   - Firebase/CoreOnly (6.21.0):
     - FirebaseCore (= 6.6.5)
-<<<<<<< HEAD
-  - Firebase/Messaging (6.21.0):
-    - Firebase/CoreOnly
-    - FirebaseMessaging (~> 4.3.0)
-  - firebase_messaging (0.0.1):
-    - Firebase/Core
-    - Firebase/Messaging
-=======
   - firebase_analytics (0.0.1):
     - Firebase/Analytics (~> 6.0)
     - Firebase/Core
->>>>>>> 6e4814c9
     - Flutter
   - FirebaseAnalytics (6.4.0):
     - FirebaseCore (~> 6.6)
@@ -31,10 +19,6 @@
     - GoogleUtilities/Network (~> 6.0)
     - "GoogleUtilities/NSData+zlib (~> 6.0)"
     - nanopb (= 0.3.9011)
-<<<<<<< HEAD
-  - FirebaseAnalyticsInterop (1.5.0)
-=======
->>>>>>> 6e4814c9
   - FirebaseCore (6.6.5):
     - FirebaseCoreDiagnostics (~> 1.2)
     - FirebaseCoreDiagnosticsInterop (~> 1.2)
@@ -51,23 +35,6 @@
     - FirebaseCore (~> 6.6)
     - GoogleUtilities/UserDefaults (~> 6.5)
     - PromisesObjC (~> 1.2)
-<<<<<<< HEAD
-  - FirebaseInstanceID (4.3.2):
-    - FirebaseCore (~> 6.6)
-    - FirebaseInstallations (~> 1.0)
-    - GoogleUtilities/Environment (~> 6.5)
-    - GoogleUtilities/UserDefaults (~> 6.5)
-  - FirebaseMessaging (4.3.0):
-    - FirebaseAnalyticsInterop (~> 1.5)
-    - FirebaseCore (~> 6.6)
-    - FirebaseInstanceID (~> 4.3)
-    - GoogleUtilities/AppDelegateSwizzler (~> 6.5)
-    - GoogleUtilities/Environment (~> 6.5)
-    - GoogleUtilities/Reachability (~> 6.5)
-    - GoogleUtilities/UserDefaults (~> 6.5)
-    - Protobuf (>= 3.9.2, ~> 3.9)
-=======
->>>>>>> 6e4814c9
   - Flutter (1.0.0)
   - GoogleAppMeasurement (6.4.0):
     - GoogleUtilities/AppDelegateSwizzler (~> 6.0)
@@ -102,16 +69,9 @@
     - nanopb/encode (= 0.3.9011)
   - nanopb/decode (0.3.9011)
   - nanopb/encode (0.3.9011)
-<<<<<<< HEAD
-  - package_info (0.0.1):
-    - Flutter
-  - PromisesObjC (1.2.8)
-  - Protobuf (3.11.4)
-=======
   - PromisesObjC (1.2.8)
   - package_info (0.0.1):
     - Flutter
->>>>>>> 6e4814c9
   - share (0.5.2):
     - Flutter
   - shared_preferences (0.0.1):
@@ -128,11 +88,7 @@
     - Flutter
 
 DEPENDENCIES:
-<<<<<<< HEAD
-  - firebase_messaging (from `.symlinks/plugins/firebase_messaging/ios`)
-=======
   - firebase_analytics (from `.symlinks/plugins/firebase_analytics/ios`)
->>>>>>> 6e4814c9
   - Flutter (from `Flutter`)
   - package_info (from `.symlinks/plugins/package_info/ios`)
   - share (from `.symlinks/plugins/share/ios`)
@@ -147,37 +103,20 @@
   trunk:
     - Firebase
     - FirebaseAnalytics
-<<<<<<< HEAD
-    - FirebaseAnalyticsInterop
-=======
->>>>>>> 6e4814c9
     - FirebaseCore
     - FirebaseCoreDiagnostics
     - FirebaseCoreDiagnosticsInterop
     - FirebaseInstallations
-<<<<<<< HEAD
-    - FirebaseInstanceID
-    - FirebaseMessaging
-=======
->>>>>>> 6e4814c9
     - GoogleAppMeasurement
     - GoogleDataTransport
     - GoogleDataTransportCCTSupport
     - GoogleUtilities
     - nanopb
     - PromisesObjC
-<<<<<<< HEAD
-    - Protobuf
-
-EXTERNAL SOURCES:
-  firebase_messaging:
-    :path: ".symlinks/plugins/firebase_messaging/ios"
-=======
 
 EXTERNAL SOURCES:
   firebase_analytics:
     :path: ".symlinks/plugins/firebase_analytics/ios"
->>>>>>> 6e4814c9
   Flutter:
     :path: Flutter
   package_info:
@@ -199,37 +138,20 @@
 
 SPEC CHECKSUMS:
   Firebase: f378c80340dd41c0ad0914af740c021eb282a04b
-<<<<<<< HEAD
-  firebase_messaging: cffb57ce40958c6204f03fb0c81713e4cd1e240c
-  FirebaseAnalytics: a1a0b3327ceb5cd5b4bacffdb293f6c909aa087d
-  FirebaseAnalyticsInterop: 3f86269c38ae41f47afeb43ebf32a001f58fcdae
-=======
   firebase_analytics: dacdcfc524d722fff13dcff942f0dfa47e6be567
   FirebaseAnalytics: a1a0b3327ceb5cd5b4bacffdb293f6c909aa087d
->>>>>>> 6e4814c9
   FirebaseCore: 9f495d3afacb7b558711e6218ebb14b1c51b5802
   FirebaseCoreDiagnostics: e9b4cd8ba60dee0f2d13347332e4b7898cca5b61
   FirebaseCoreDiagnosticsInterop: 296e2c5f5314500a850ad0b83e9e7c10b011a850
   FirebaseInstallations: acb3216eb9784d3b1d2d2d635ff74fa892cc0c44
-<<<<<<< HEAD
-  FirebaseInstanceID: 7ee0d6777013bb952f377b41965bf132b6a075be
-  FirebaseMessaging: 4ec33842d36b3319e062e51fb8b35a74f726950d
-=======
->>>>>>> 6e4814c9
   Flutter: 0e3d915762c693b495b44d77113d4970485de6ec
   GoogleAppMeasurement: 6e68a94d0eaeb1d73ef6b0ed4f7334e29d63ae29
   GoogleDataTransport: b29a21d813e906014ca16c00897827e40e4a24ab
   GoogleDataTransportCCTSupport: 6f15a89b0ca35d6fa523e1f752ef818588885988
   GoogleUtilities: ad0f3b691c67909d03a3327cc205222ab8f42e0e
   nanopb: 18003b5e52dab79db540fe93fe9579f399bd1ccd
-<<<<<<< HEAD
-  package_info: 48b108e75b8802c2d5e126f208ef540561c98aef
-  PromisesObjC: c119f3cd559f50b7ae681fa59dc1acd19173b7e6
-  Protobuf: 176220c526ad8bd09ab1fb40a978eac3fef665f7
-=======
   PromisesObjC: c119f3cd559f50b7ae681fa59dc1acd19173b7e6
   package_info: 48b108e75b8802c2d5e126f208ef540561c98aef
->>>>>>> 6e4814c9
   share: bae0a282aab4483288913fc4dc0b935d4b491f2e
   shared_preferences: 430726339841afefe5142b9c1f50cb6bd7793e01
   shared_preferences_macos: f3f29b71ccbb56bf40c9dd6396c9acf15e214087
