--- conflicted
+++ resolved
@@ -8,11 +8,7 @@
     dependencies {
         classpath 'com.android.tools.build:gradle:3.5.0'
         classpath "org.jetbrains.kotlin:kotlin-gradle-plugin:$kotlin_version"
-<<<<<<< HEAD
-        classpath 'com.google.gms:google-services:4.3.2'
-=======
         classpath 'com.google.gms:google-services:4.3.3'
->>>>>>> 6e4814c9
     }
 }
 
