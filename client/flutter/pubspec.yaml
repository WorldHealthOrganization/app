name: WHOFlutter
description: WHO Flutter app

version: 0.1.1+2

environment:
  sdk: ">=2.7.0 <3.0.0"

dependencies:
  flutter:
    sdk: flutter

  share: ^0.6.3+6
  url_launcher: ^5.4.2
  page_view_indicator: ^2.0.4
  flutter_staggered_grid_view: ^0.3.0
  flutter_html: ^0.11.1
  firebase_analytics: ^5.0.11
  visibility_detector: ^0.1.4
  flare_flutter: ^2.0.1
  path_drawing: ^0.4.1
  shared_preferences: ^0.5.6
<<<<<<< HEAD
  firebase_messaging: ^6.0.13
=======
  location: ^3.0.1
>>>>>>> 081065b3
  yaml: ^2.2.0
  http: ^0.12.0+3
  uuid: 2.0.4
  package_info: '>=0.4.0+16 <2.0.0'
  flutter_svg: ^0.17.3+1

  intl: ^0.16.0
  flutter_localizations:
    sdk: flutter

dev_dependencies:
  flutter_test:
    sdk: flutter
  pedantic: ^1.8.0

flutter:
  uses-material-design: true

  assets:
    - assets/
    - assets/images/
    - assets/svg/
    - assets/animations/
    - assets/news_press/
    - assets/onboarding/
    - assets/travel_advice/
    - assets/content_bundles/

flutter_intl:
  enabled: true<|MERGE_RESOLUTION|>--- conflicted
+++ resolved
@@ -20,11 +20,8 @@
   flare_flutter: ^2.0.1
   path_drawing: ^0.4.1
   shared_preferences: ^0.5.6
-<<<<<<< HEAD
   firebase_messaging: ^6.0.13
-=======
   location: ^3.0.1
->>>>>>> 081065b3
   yaml: ^2.2.0
   http: ^0.12.0+3
   uuid: 2.0.4
