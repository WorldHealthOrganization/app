--- conflicted
+++ resolved
@@ -15,13 +15,10 @@
   page_view_indicator: ^2.0.4
   flutter_staggered_grid_view: ^0.3.0
   flutter_html: ^0.11.1
-<<<<<<< HEAD
   visibility_detector: ^0.1.4
   flare_flutter: ^2.0.1
   path_drawing: ^0.4.1
-=======
   shared_preferences: ^0.5.6
->>>>>>> e81aaa60
 
   intl: ^0.16.0
   flutter_localizations:
