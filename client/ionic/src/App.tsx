--- conflicted
+++ resolved
@@ -9,12 +9,9 @@
 import SplashCarousel from './pages/SplashCarousel';
 import Menu from './pages/Menu';
 import ProtectYourself from './pages/ProtectYourself';
-<<<<<<< HEAD
 import Triage from './pages/Triage';
-=======
 import WhoMythbusters from './pages/WhoMythbusters';
 import TravelAdvice from './pages/TravelAdvice';
->>>>>>> 073d2ed3
 
 /* Core CSS required for Ionic components to work properly */
 import '@ionic/react/css/core.css';
