--- conflicted
+++ resolved
@@ -5,11 +5,7 @@
   return (
     <IonHeader className="ion-no-border">
       <IonToolbar>
-<<<<<<< HEAD
-        <IonItem routerLink="/menu">
-=======
-        <IonItem lines="none" href="/menu">
->>>>>>> ddc44ad9
+        <IonItem lines="none" routerLink="/menu">
           <IonImg
             className="w-80 center h3"
             src="assets/identity/who-logo-rgb.png"
