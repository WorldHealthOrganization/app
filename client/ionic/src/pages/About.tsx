--- conflicted
+++ resolved
@@ -12,16 +12,6 @@
   IonButton,
   IonImg,
 } from '@ionic/react';
-<<<<<<< HEAD
-import {
-  personAddOutline,
-  handRightOutline,
-  handLeftOutline,
-  peopleOutline,
-} from 'ionicons/icons';
-import { S } from '../i18n/S';
-=======
->>>>>>> b9583b63
 import 'tachyons';
 import useDynamicFlow from '../hooks/useDynamicFlow';
 
@@ -37,101 +27,6 @@
           className="w-80 center"
           src="assets/identity/who-logo-rgb.png"
         />
-<<<<<<< HEAD
-        <IonSlides pager={true}>
-          <IonSlide>
-            <IonCard className="h-100">
-              <IonCardContent>
-                <IonCardHeader>
-                  <IonCardTitle className="near-black">
-                    Official WHO App for COVID-19
-                  </IonCardTitle>
-                </IonCardHeader>
-                <IonCardContent className="tl">
-                  Learn how to protect yourself and your community. Find medical
-                  resources to help.
-                </IonCardContent>
-                <IonButton href="/menu" shape="round">
-                  {S.learnMore}
-                </IonButton>
-              </IonCardContent>
-            </IonCard>
-          </IonSlide>
-          <IonSlide>
-            <IonCard>
-              <IonCardHeader>
-                <IonCardTitle className="near-black">
-                  How it Spreads
-                </IonCardTitle>
-                <IonCardSubtitle></IonCardSubtitle>
-              </IonCardHeader>
-              <IonIcon size="large" icon={personAddOutline}></IonIcon>
-              <IonCardContent className="tl">
-                COVID-19, also referred to as "Coronavirus", mainly spreads from
-                person-to-person between people who are in close contact with
-                one another (within about 6 feet or two meters) through
-                respiratory droplets produced when an infected person coughs or
-                sneezes.
-              </IonCardContent>
-              <IonCardContent>
-                <IonButton href="/menu" shape="round">
-                  {S.learnMore}
-                </IonButton>
-              </IonCardContent>
-            </IonCard>
-          </IonSlide>
-          <IonSlide>
-            <IonCard>
-              <IonCardHeader>
-                <IonCardTitle className="near-black">
-                  Clean Your Hands
-                </IonCardTitle>
-                <IonCardSubtitle></IonCardSubtitle>
-              </IonCardHeader>
-              <IonCardSubtitle></IonCardSubtitle>
-              <IonIcon size="large" icon={handLeftOutline}></IonIcon>
-              <IonIcon size="large" icon={handRightOutline}></IonIcon>
-              <IonCardContent>
-                <b>Wash your hands often</b> with soap and water for at least 20
-                seconds, especially after you have been in a public place, or
-                after blowing your nose, coughing or sneezing.
-                <b>Avoid touching your eyes, nose, and mouth</b> with unwashed
-                hands.
-              </IonCardContent>
-              <IonCardContent>
-                <IonButton href="/menu" shape="round">
-                  {S.learnMore}
-                </IonButton>
-              </IonCardContent>
-            </IonCard>
-          </IonSlide>
-          <IonSlide>
-            <IonCard>
-              <IonCardHeader>
-                <IonCardTitle className="near-black">
-                  Avoid Close Contact
-                </IonCardTitle>
-                <IonCardSubtitle></IonCardSubtitle>
-              </IonCardHeader>
-              <IonIcon size="large" icon={peopleOutline}></IonIcon>
-              <IonCardContent>
-                <b>Avoid close contact</b> with people who are sick.
-              </IonCardContent>
-              <IonCardContent>
-                <b>Maintain distance between yourself and other people</b> if
-                COVID-19 is spreading in your community. This is especially
-                important for people who are at a higher risk of getting very
-                sick, including the elderly.
-              </IonCardContent>
-              <IonCardContent>
-                <IonButton href="/menu" shape="round">
-                  {S.learnMore}
-                </IonButton>
-              </IonCardContent>
-            </IonCard>
-          </IonSlide>
-        </IonSlides>
-=======
         {flow.content && flow.content.screens && (
           <IonSlides pager={true}>
             {flow.content.screens.map(screen => {
@@ -178,7 +73,6 @@
             })}
           </IonSlides>
         )}
->>>>>>> b9583b63
       </IonContent>
     </IonPage>
   );
