--- conflicted
+++ resolved
@@ -7,66 +7,9 @@
 const About: React.FC = () => {
   return (
     <IonPage className="pa3">
-<<<<<<< HEAD
       <TopNav />
-=======
-      <IonContent className="center tc">
-        <IonImg
-          className="w-80 center"
-          src="assets/identity/who-logo-rgb.png"
-        />
-        {flow.content && flow.content.screens && (
-          <IonSlides pager={true} className="h-auto">
-            {flow.content.screens.map((screen, key) => {
-              switch (screen.type) {
-                case 'TextImage':
-                  return (
-                    <IonSlide key={key}>
-                      <IonCard>
-                        <IonCardHeader>
-                          <IonCardTitle className="near-black">
-                            {screen.headingText}
-                          </IonCardTitle>
-                          <IonCardSubtitle></IonCardSubtitle>
-                        </IonCardHeader>
-                        <IonCardContent className="tl">
-                          {screen.bodyTexts &&
-                            screen.bodyTexts.map((txt, key) => (
-                              <p key={key}>{txt}</p>
-                            ))}
-                          {screen.bottomImageUri && (
-                            /* TODO: actual css */
-                            <IonImg
-                              className="center pt3 h4"
-                              src={flow.imgPrefix + '/' + screen.bottomImageUri}
-                            />
-                          )}
-                        </IonCardContent>
-                        <IonCardContent>
-                          <IonButton
-                            className="center"
-                            routerLink="/menu"
-                            shape="round"
-                          >
-                            {S.learnMore}
-                          </IonButton>
-                        </IonCardContent>
-                      </IonCard>
-                    </IonSlide>
-                  );
-                default:
-                /** TODO: Handle errors of unsupported screen types correctly. */
-              }
-            })}
-          </IonSlides>
-        )}
-        <IonButton className="pt2" href="/menu" shape="round">
-          Learn More
-        </IonButton>
-      </IonContent>
->>>>>>> 5a9927d8
     </IonPage>
   );
 };
 
-export default About;+export default About;
