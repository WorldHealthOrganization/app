import React from 'react';
import {
  IonContent,
  IonPage,
  IonSlides,
  IonSlide,
  IonCard,
  IonCardContent,
  IonCardHeader,
  IonCardSubtitle,
  IonCardTitle,
  IonButton,
  IonImg,
  IonIcon,
} from '@ionic/react';
import {
  personAddOutline,
  handRightOutline,
  handLeftOutline,
  peopleOutline,
} from 'ionicons/icons';
<<<<<<< HEAD
import { S } from '../i18n/S';
=======
import 'tachyons';
>>>>>>> 1b1decdd

const About: React.FC = () => {
  return (
    <IonPage className="pa3">
      <IonContent>
        <IonImg
          className="w-80 center"
          src="assets/identity/who-logo-rgb.png"
        />
        <IonSlides pager={true}>
          <IonSlide>
            <IonCard className="h-100">
              <IonCardContent>
                <IonCardHeader>
                  <IonCardTitle className="near-black">
                    Official WHO App for COVID-19
                  </IonCardTitle>
                </IonCardHeader>
                <IonCardContent className="tl">
                  Learn how to protect yourself and your community. Find medical
                  resources to help.
                </IonCardContent>
                <IonButton href="/menu" shape="round">
                  {S.learnMore}
                </IonButton>
              </IonCardContent>
            </IonCard>
          </IonSlide>
          <IonSlide>
            <IonCard>
              <IonCardHeader>
                <IonCardTitle className="near-black">
                  How it Spreads
                </IonCardTitle>
                <IonCardSubtitle></IonCardSubtitle>
              </IonCardHeader>
              <IonIcon size="large" icon={personAddOutline}></IonIcon>
              <IonCardContent className="tl">
                COVID-19, also referred to as "Coronavirus", mainly spreads from
                person-to-person between people who are in close contact with
                one another (within about 6 feet or two meters) through
                respiratory droplets produced when an infected person coughs or
                sneezes.
              </IonCardContent>
              <IonCardContent>
                <IonButton href="/menu" shape="round">
                  {S.learnMore}
                </IonButton>
              </IonCardContent>
            </IonCard>
          </IonSlide>
          <IonSlide>
            <IonCard>
              <IonCardHeader>
                <IonCardTitle className="near-black">
                  Clean Your Hands
                </IonCardTitle>
                <IonCardSubtitle></IonCardSubtitle>
              </IonCardHeader>
              <IonCardSubtitle></IonCardSubtitle>
              <IonIcon size="large" icon={handLeftOutline}></IonIcon>
              <IonIcon size="large" icon={handRightOutline}></IonIcon>
              <IonCardContent>
                <b>Wash your hands often</b> with soap and water for at least 20
                seconds, especially after you have been in a public place, or
                after blowing your nose, coughing or sneezing.
                <b>Avoid touching your eyes, nose, and mouth</b> with unwashed
                hands.
              </IonCardContent>
              <IonCardContent>
                <IonButton href="/menu" shape="round">
                  {S.learnMore}
                </IonButton>
              </IonCardContent>
            </IonCard>
          </IonSlide>
          <IonSlide>
            <IonCard>
              <IonCardHeader>
                <IonCardTitle className="near-black">
                  Avoid Close Contact
                </IonCardTitle>
                <IonCardSubtitle></IonCardSubtitle>
              </IonCardHeader>
              <IonIcon size="large" icon={peopleOutline}></IonIcon>
              <IonCardContent>
                <b>Avoid close contact</b> with people who are sick.
              </IonCardContent>
              <IonCardContent>
                <b>Maintain distance between yourself and other people</b> if
                COVID-19 is spreading in your community. This is especially
                important for people who are at a higher risk of getting very
                sick, including the elderly.
              </IonCardContent>
              <IonCardContent>
                <IonButton href="/menu" shape="round">
                  {S.learnMore}
                </IonButton>
              </IonCardContent>
            </IonCard>
          </IonSlide>
        </IonSlides>
      </IonContent>
    </IonPage>
  );
};

export default About;<|MERGE_RESOLUTION|>--- conflicted
+++ resolved
@@ -19,11 +19,8 @@
   handLeftOutline,
   peopleOutline,
 } from 'ionicons/icons';
-<<<<<<< HEAD
 import { S } from '../i18n/S';
-=======
 import 'tachyons';
->>>>>>> 1b1decdd
 
 const About: React.FC = () => {
   return (
