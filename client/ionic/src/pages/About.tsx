--- conflicted
+++ resolved
@@ -55,8 +55,6 @@
                             />
                           )}
                         </IonCardContent>
-<<<<<<< HEAD
-=======
                         <IonCardContent>
                           <IonButton
                             className="center"
@@ -66,7 +64,6 @@
                             {S.learnMore}
                           </IonButton>
                         </IonCardContent>
->>>>>>> 60ac73f4
                       </IonCard>
                     </IonSlide>
                   );
