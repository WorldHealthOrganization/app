--- conflicted
+++ resolved
@@ -15,37 +15,16 @@
         >
           <IonLabel>Protect Yourself</IonLabel>
         </IonItem>
-<<<<<<< HEAD
-        <IonItem routerLink="/triage" color="primary" className="pb3 tc ph5">
+        <IonItem routerLink="/triage" color="primary" className="pb3 tc ph4">
           <IonLabel>Check Your Health</IonLabel>
         </IonItem>
-        <IonItem
-          routerLink="/menu-distress"
-          color="primary"
-          className="pb3 tc ph5"
-        >
+        <IonItem routerLink="/menu-distress" color="primary" className="pb3 tc ph4">
           <IonLabel>Feeling Distressed?</IonLabel>
         </IonItem>
-        <IonItem
-          routerLink="/local_maps"
-          color="primary"
-          className="pb3 tc ph5"
-        >
+        <IonItem routerLink="/local_maps" color="primary" className="pb3 tc ph4">
           <IonLabel>Local Maps</IonLabel>
         </IonItem>
-        <IonItem routerLink="/share" color="primary" className="pb3 tc ph5">
-=======
-        <IonItem href="/triage" color="primary" className="pb3 tc ph4">
-          <IonLabel>Check Your Health</IonLabel>
-        </IonItem>
-        <IonItem href="/menu-distress" color="primary" className="pb3 tc ph4">
-          <IonLabel>Feeling Distressed?</IonLabel>
-        </IonItem>
-        <IonItem href="/local_maps" color="primary" className="pb3 tc ph4">
-          <IonLabel>Local Maps</IonLabel>
-        </IonItem>
-        <IonItem href="/share" color="primary" className="pb3 tc ph4">
->>>>>>> ddc44ad9
+        <IonItem routerLink="/share" color="primary" className="pb3 tc ph4">
           <IonLabel>Share the App</IonLabel>
         </IonItem>
       </IonContent>
