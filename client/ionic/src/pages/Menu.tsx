import React from 'react';
import TopNav from '../components/TopNav';
import { IonContent, IonPage, IonItem, IonLabel } from '@ionic/react';
import 'tachyons';

const Menu: React.FC = () => {
  return (
    <IonPage className="pa3">
      <TopNav />
      <IonContent>
        <IonItem
          href="/protect-yourself"
          color="primary"
          className="pb3 tc ph4 pt2"
        >
          <IonLabel>Protect Yourself</IonLabel>
        </IonItem>
        <IonItem href="/triage" color="primary" className="pb3 tc ph4">
          <IonLabel>Check Your Health</IonLabel>
        </IonItem>
<<<<<<< HEAD
        <IonItem href="/distress" color="primary" className="pb3 tc ph4">
=======
        <IonItem href="/menu-distress" color="primary" className="pb3 tc ph5">
>>>>>>> 4e50644e
          <IonLabel>Feeling Distressed?</IonLabel>
        </IonItem>
        <IonItem href="/local_maps" color="primary" className="pb3 tc ph4">
          <IonLabel>Local Maps</IonLabel>
        </IonItem>
        <IonItem href="/share" color="primary" className="pb3 tc ph4">
          <IonLabel>Share the App</IonLabel>
        </IonItem>
      </IonContent>
    </IonPage>
  );
};

export default Menu;<|MERGE_RESOLUTION|>--- conflicted
+++ resolved
@@ -18,11 +18,7 @@
         <IonItem href="/triage" color="primary" className="pb3 tc ph4">
           <IonLabel>Check Your Health</IonLabel>
         </IonItem>
-<<<<<<< HEAD
-        <IonItem href="/distress" color="primary" className="pb3 tc ph4">
-=======
-        <IonItem href="/menu-distress" color="primary" className="pb3 tc ph5">
->>>>>>> 4e50644e
+        <IonItem href="/menu-distress" color="primary" className="pb3 tc ph4">
           <IonLabel>Feeling Distressed?</IonLabel>
         </IonItem>
         <IonItem href="/local_maps" color="primary" className="pb3 tc ph4">
