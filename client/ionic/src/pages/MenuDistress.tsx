--- conflicted
+++ resolved
@@ -15,15 +15,7 @@
         >
           <IonLabel>Information for Everyone</IonLabel>
         </IonItem>
-<<<<<<< HEAD
-        <IonItem
-          routerLink="/coping-parents"
-          color="primary"
-          className="pb3 tc ph5"
-        >
-=======
-        <IonItem href="/coping-parents" color="primary" className="pb3 tc ph4">
->>>>>>> ddc44ad9
+        <IonItem routerLink="/coping-parents" color="primary" className="pb3 tc ph4">
           <IonLabel>Information for Parents</IonLabel>
         </IonItem>
       </IonContent>
