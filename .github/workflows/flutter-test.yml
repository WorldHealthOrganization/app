name: Flutter Test
on:
  push:
    paths:
      - '.github/workflows/**'
      - 'client/flutter/**'
  pull_request:
    branches: [ master ]
    paths:
      - '.github/workflows/**'
      - 'client/flutter/**'
jobs:
  test:
    name: Test on ${{ matrix.os }}
    runs-on: ${{ matrix.os }}
    strategy:
      matrix:
        os: [ubuntu-latest, macos-latest]
    steps:
      - uses: actions/checkout@v2
      - uses: actions/setup-java@v1
        with:
          java-version: '12.x'
      - run: git clone https://github.com/flutter/flutter.git --depth 1 -b stable _flutter
      - run: echo "::add-path::$GITHUB_WORKSPACE/_flutter/bin"
      - run: flutter pub get
        working-directory: ./client/flutter
<<<<<<< HEAD
      - run: flutter format --set-exit-if-changed --dry-run lib/
        working-directory: ./client/flutter
      - run: flutter test
=======
      - run: flutter analyze --no-pub
        working-directory: ./client/flutter
      - run: flutter test --no-pub
>>>>>>> ed208d87
        working-directory: ./client/flutter<|MERGE_RESOLUTION|>--- conflicted
+++ resolved
@@ -25,13 +25,9 @@
       - run: echo "::add-path::$GITHUB_WORKSPACE/_flutter/bin"
       - run: flutter pub get
         working-directory: ./client/flutter
-<<<<<<< HEAD
       - run: flutter format --set-exit-if-changed --dry-run lib/
         working-directory: ./client/flutter
-      - run: flutter test
-=======
       - run: flutter analyze --no-pub
         working-directory: ./client/flutter
       - run: flutter test --no-pub
->>>>>>> ed208d87
         working-directory: ./client/flutter