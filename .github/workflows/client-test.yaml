--- conflicted
+++ resolved
@@ -29,12 +29,8 @@
       - run: flutter analyze --no-pub
         working-directory: ./client/app
       - run: flutter format lib/** --set-exit-if-changed 
-<<<<<<< HEAD
-        working-directory: ./client/flutter
+        working-directory: ./client/app
       - run: sh ./helper-scripts/generate-l10n-code.sh
-        working-directory: ./client/flutter
-=======
         working-directory: ./client/app
->>>>>>> b749b80e
       - run: flutter test --no-pub
         working-directory: ./client/app
